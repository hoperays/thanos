--- conflicted
+++ resolved
@@ -24,6 +24,7 @@
 ### Changed
 
 - [#7334](https://github.com/thanos-io/thanos/pull/7334) Compactor: do not vertically compact downsampled blocks. Such cases are now marked with `no-compact-mark.json`. Fixes panic `panic: unexpected seriesToChunkEncoder lack of iterations`.
+- - [#7393](https://github.com/thanos-io/thanos/pull/7393) *: *breaking :warning:* Using native histograms for grpc middleware metrics. Metrics `grpc_client_handling_seconds` and `grpc_server_handling_seconds` will now be native histograms, if you have enabled native histogram scraping you will need to update your PromQL expressions to use the new metric names.
 
 ### Removed
 
@@ -34,7 +35,6 @@
 - [#7323](https://github.com/thanos-io/thanos/pull/7323) Sidecar: wait for prometheus on startup
 - [#6948](https://github.com/thanos-io/thanos/pull/6948) Receive: fix goroutines leak during series requests to thanos store api.
 - [#7382](https://github.com/thanos-io/thanos/pull/7382) *: Ensure objstore flag values are masked & disable debug/pprof/cmdline
-<<<<<<< HEAD
 - [#7392](https://github.com/thanos-io/thanos/pull/7392) Query: fix broken min, max for pre 0.34.1 sidecars
 - [#7373](https://github.com/thanos-io/thanos/pull/7373) Receive: Fix stats for remote write
 - [#7318](https://github.com/thanos-io/thanos/pull/7318) Compactor: Recover from panic to log block ID
@@ -42,9 +42,6 @@
 ### Added
 
 ### Changed
-=======
-- [#7393](https://github.com/thanos-io/thanos/pull/7393) *: *breaking :warning:* Using native histograms for grpc middleware metrics. Metrics `grpc_client_handling_seconds` and `grpc_server_handling_seconds` will now be native histograms, if you have enabled native histogram scraping you will need to update your PromQL expressions to use the new metric names.
->>>>>>> dfa7dd57
 
 ### Removed
 
