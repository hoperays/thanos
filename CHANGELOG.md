# Changelog

All notable changes to this project will be documented in this file.

The format is based on [Keep a Changelog](http://keepachangelog.com/en/1.0.0/) and this project adheres to [Semantic Versioning](http://semver.org/spec/v2.0.0.html).

NOTE: As semantic versioning states all 0.y.z releases can contain breaking changes in API (flags, grpc API, any backward compatibility)

We use *breaking :warning:* to mark changes that are not backward compatible (relates only to v0.y.z releases.)

<<<<<<< HEAD
### [v0.39.1](https://github.com/thanos-io/thanos/tree/release-0.39) - 2025 07 01

Fixes a memory leak issue on query-frontend. The bug only affects v0.39.0.

### Fixed

- [#8349](https://github.com/thanos-io/thanos/pull/8349) Query-Frontend: properly clean up resources
- [#8338](https://github.com/thanos-io/thanos/pull/8338) Query-Frontend: use original roundtripper + close immediately

### [v0.39.0](https://github.com/thanos-io/thanos/tree/release-0.39) - 2025 06 25
=======
## Unreleased

### Added

### Changed

### Removed

### Fixed

## [v0.39.0](https://github.com/thanos-io/thanos/tree/release-0.39) - 2025 06 25
>>>>>>> 35309514

In short: there are a bunch of fixes and small improvements. The shining items in this release are memory usage improvements in Thanos Query and shuffle sharding support in Thanos Receiver. Information about shuffle sharding support is available in the documentation. Thank you to all contributors!

### Added

- [#8308](https://github.com/thanos-io/thanos/pull/8308) Receive: Prometheus counters for pending write requests and series requests
- [#8225](https://github.com/thanos-io/thanos/pull/8225) tools: Extend bucket ls options.
- [#8238](https://github.com/thanos-io/thanos/pull/8238) Receive: add shuffle sharding support
- [#8284](https://github.com/thanos-io/thanos/pull/8284) Store: Add `--disable-admin-operations` Flag to Store Gateway
- [#8245](https://github.com/thanos-io/thanos/pull/8245) Querier/Query-Frontend/Ruler: Add `--enable-feature=promql-experimental-functions` flag option to enable using promQL experimental functions in respective Thanos components
- [#8259](https://github.com/thanos-io/thanos/pull/8259) Shipper: Add `--shipper.skip-corrupted-blocks` flag to allow `Sync()` to continue upload when finding a corrupted block

### Changed

- [#8282](https://github.com/thanos-io/thanos/pull/8282) Force sync writes to meta.json in case of host crash
- [#8192](https://github.com/thanos-io/thanos/pull/8192) Sidecar: fix default get config timeout
- [#8202](https://github.com/thanos-io/thanos/pull/8202) Receive: Unhide `--tsdb.enable-native-histograms` flag
- [#8315](https://github.com/thanos-io/thanos/pull/8315) Query-Frontend: only ready if downstream is ready

### Removed
- [#8289](https://github.com/thanos-io/thanos/pull/8289) Receive: *breaking :warning:* Removed migration of legacy-TSDB to multi-TSDB. Ensure you are running version >0.13

### Fixed
- [#8199](https://github.com/thanos-io/thanos/pull/8199) Query: handle panics or nil pointer dereference in querier gracefully when query analyze returns nil
- [#8211](https://github.com/thanos-io/thanos/pull/8211) Query: fix panic on nested partial response in distributed instant query
- [#8216](https://github.com/thanos-io/thanos/pull/8216) Query/Receive: fix iter race between `next()` and `stop()` introduced in https://github.com/thanos-io/thanos/pull/7821.
- [#8212](https://github.com/thanos-io/thanos/pull/8212) Receive: Ensure forward/replication metrics are incremented in err cases
- [#8296](https://github.com/thanos-io/thanos/pull/8296) Query: limit LazyRetrieval memory buffer size

## [v0.38.0](https://github.com/thanos-io/thanos/tree/release-0.38) - 03.04.2025

### Fixed
- [#8091](https://github.com/thanos-io/thanos/pull/8091) *: Add POST into allowed CORS methods header
- [#8046](https://github.com/thanos-io/thanos/pull/8046) Query-Frontend: Fix query statistic reporting for range queries when caching is enabled.
- [#7978](https://github.com/thanos-io/thanos/pull/7978) Receive: Fix deadlock during local writes when `split-tenant-label-name` is used
- [#8016](https://github.com/thanos-io/thanos/pull/8016) Query Frontend: Fix @ modifier not being applied correctly on sub queries.

### Added

- [#7907](https://github.com/thanos-io/thanos/pull/7907) Receive: Add `--receive.grpc-service-config` flag to configure gRPC service config for the receivers.
- [#7961](https://github.com/thanos-io/thanos/pull/7961) Store Gateway: Add `--store.posting-group-max-keys` flag to mark posting group as lazy if it exceeds number of keys limit. Added `thanos_bucket_store_lazy_expanded_posting_groups_total` for total number of lazy posting groups and corresponding reasons.
- [#8000](https://github.com/thanos-io/thanos/pull/8000) Query: Bump promql-engine, pass partial response through options
- [#7353](https://github.com/thanos-io/thanos/pull/7353) [#8045](https://github.com/thanos-io/thanos/pull/8045) Receiver/StoreGateway: Add `--matcher-cache-size` option to enable caching for regex matchers in series calls.
- [#8017](https://github.com/thanos-io/thanos/pull/8017) Store Gateway: Use native histogram for binary reader load and download duration and fixed download duration metric. #8017
- [#8131](https://github.com/thanos-io/thanos/pull/8131) Store Gateway: Optimize regex matchers for .* and .+. #8131
- [#7808](https://github.com/thanos-io/thanos/pull/7808) Query: Support chain deduplication algorithm.
- [#8158](https://github.com/thanos-io/thanos/pull/8158) Rule: Add support for query offset.
- [#8110](https://github.com/thanos-io/thanos/pull/8110) Compact: implement native histogram downsampling.
- [#7996](https://github.com/thanos-io/thanos/pull/7996) Receive: Add OTLP endpoint.

### Changed

- [#7890](https://github.com/thanos-io/thanos/pull/7890) Query,Ruler: *breaking :warning:* deprecated `--store.sd-file` and `--store.sd-interval` to be replaced with `--endpoint.sd-config` and `--endpoint-sd-config-reload-interval`; removed legacy flags to pass endpoints `--store`, `--metadata`, `--rule`, `--exemplar`.
- [#7012](https://github.com/thanos-io/thanos/pull/7012) Query: Automatically adjust `max_source_resolution` based on promql query to avoid querying data from higher resolution resulting empty results.
- [#8118](https://github.com/thanos-io/thanos/pull/8118) Query: Bumped promql-engine
- [#8135](https://github.com/thanos-io/thanos/pull/8135) Query: respect partial response in distributed engine
- [#8181](https://github.com/thanos-io/thanos/pull/8181) Deps: bump promql engine

### Removed

## [v0.37.2](https://github.com/thanos-io/thanos/tree/release-0.37) - 11.12.2024

### Fixed

- [#7970](https://github.com/thanos-io/thanos/pull/7970) Sidecar: Respect min-time setting.
- [#7962](https://github.com/thanos-io/thanos/pull/7962) Store: Fix potential deadlock in hedging request.
- [#8175](https://github.com/thanos-io/thanos/pull/8175) Query: fix endpointset setup

### Added

### Changed

### Removed

## [v0.37.1](https://github.com/thanos-io/thanos/tree/release-0.37) - 04.12.2024

### Fixed

- [#7674](https://github.com/thanos-io/thanos/pull/7674) Query-frontend: Fix connection to Redis cluster with TLS.
- [#7945](https://github.com/thanos-io/thanos/pull/7945) Receive: Capnproto - use segment from existing message.
- [#7941](https://github.com/thanos-io/thanos/pull/7941) Receive: Fix race condition when adding multiple new tenants, see [issue-7892](https://github.com/thanos-io/thanos/issues/7892).
- [#7954](https://github.com/thanos-io/thanos/pull/7954) Sidecar: Ensure limit param is positive for compatibility with older Prometheus.
- [#7953](https://github.com/thanos-io/thanos/pull/7953) Query: Update promql-engine for subquery avg fix.

### Added

### Changed

### Removed

## [v0.37.0](https://github.com/thanos-io/thanos/tree/release-0.37) - 25.11.2024

### Fixed

- [#7511](https://github.com/thanos-io/thanos/pull/7511) Query Frontend: fix doubled gzip compression for response body.
- [#7592](https://github.com/thanos-io/thanos/pull/7592) Ruler: Only increment `thanos_rule_evaluation_with_warnings_total` metric for non PromQL warnings.
- [#7614](https://github.com/thanos-io/thanos/pull/7614) *: fix debug log formatting.
- [#7492](https://github.com/thanos-io/thanos/pull/7492) Compactor: update filtered blocks list before second downsample pass.
- [#7658](https://github.com/thanos-io/thanos/pull/7658) Store: Fix panic because too small buffer in pool.
- [#7643](https://github.com/thanos-io/thanos/pull/7643) Receive: fix thanos_receive_write_{timeseries,samples} stats
- [#7644](https://github.com/thanos-io/thanos/pull/7644) fix(ui): add null check to find overlapping blocks logic
- [#7674](https://github.com/thanos-io/thanos/pull/7674) Query-frontend: Fix connection to Redis cluster with TLS.
- [#7814](https://github.com/thanos-io/thanos/pull/7814) Store: label_values: if matchers contain **name**=="something", do not add <labelname> != "" to fetch less postings.
- [#7679](https://github.com/thanos-io/thanos/pull/7679) Query: respect store.limit.* flags when evaluating queries
- [#7821](https://github.com/thanos-io/thanos/pull/7821) Query/Receive: Fix coroutine leak introduced in https://github.com/thanos-io/thanos/pull/7796.
- [#7843](https://github.com/thanos-io/thanos/pull/7843) Query Frontend: fix slow query logging for non-query endpoints.
- [#7852](https://github.com/thanos-io/thanos/pull/7852) Query Frontend: pass "stats" parameter forward to queriers and fix Prometheus stats merging.
- [#7832](https://github.com/thanos-io/thanos/pull/7832) Query Frontend: Fix cache keys for dynamic split intervals.
- [#7885](https://github.com/thanos-io/thanos/pull/7885) Store: Return chunks to the pool after completing a Series call.
- [#7893](https://github.com/thanos-io/thanos/pull/7893) Sidecar: Fix retrieval of external labels for Prometheus v3.0.0.
- [#7903](https://github.com/thanos-io/thanos/pull/7903) Query: Fix panic on regex store matchers.
- [#7915](https://github.com/thanos-io/thanos/pull/7915) Store: Close block series client at the end to not reuse chunk buffer
- [#7941](https://github.com/thanos-io/thanos/pull/7941) Receive: Fix race condition when adding multiple new tenants, see [issue-7892](https://github.com/thanos-io/thanos/issues/7892).

### Added

- [#7763](https://github.com/thanos-io/thanos/pull/7763) Ruler: use native histograms for client latency metrics.
- [#7609](https://github.com/thanos-io/thanos/pull/7609) API: Add limit param to metadata APIs (series, label names, label values).
- [#7429](https://github.com/thanos-io/thanos/pull/7429): Reloader: introduce `TolerateEnvVarExpansionErrors` to allow suppressing errors when expanding environment variables in the configuration file. When set, this will ensure that the reloader won't consider the operation to fail when an unset environment variable is encountered. Note that all unset environment variables are left as is, whereas all set environment variables are expanded as usual.
- [#7560](https://github.com/thanos-io/thanos/pull/7560) Query: Added the possibility of filtering rules by rule_name, rule_group or file to HTTP api.
- [#7652](https://github.com/thanos-io/thanos/pull/7652) Store: Implement metadata API limit in stores.
- [#7659](https://github.com/thanos-io/thanos/pull/7659) Receive: Add support for replication using [Cap'n Proto](https://capnproto.org/). This protocol has a lower CPU and memory footprint, which leads to a reduction in resource usage in Receivers. Before enabling it, make sure that all receivers are updated to a version which supports this replication method.
- [#7853](https://github.com/thanos-io/thanos/pull/7853) UI: Add support for selecting graph time range with mouse drag.
- [#7855](https://github.com/thanos-io/thanos/pull/7855) Compcat/Query: Add support for comma separated replica labels.
- [#7654](https://github.com/thanos-io/thanos/pull/7654) *: Add '--grpc-server-tls-min-version' flag to allow user to specify TLS version, otherwise default to TLS 1.3
- [#7854](https://github.com/thanos-io/thanos/pull/7854) Query Frontend: Add `--query-frontend.force-query-stats` flag to force collection of query statistics from upstream queriers.
- [#7860](https://github.com/thanos-io/thanos/pull/7860) Store: Support hedged requests
- [#7924](https://github.com/thanos-io/thanos/pull/7924) *: Upgrade promql-engine to `v0.0.0-20241106100125-097e6e9f425a` and objstore to `v0.0.0-20241111205755-d1dd89d41f97`
- [#7835](https://github.com/thanos-io/thanos/pull/7835) Ruler: Add ability to do concurrent rule evaluations
- [#7722](https://github.com/thanos-io/thanos/pull/7722) Query: Add partition labels flag to partition leaf querier in distributed mode

### Changed

- [#7494](https://github.com/thanos-io/thanos/pull/7494) Ruler: remove trailing period from SRV records returned by discovery `dnsnosrva` lookups
- [#7567](https://github.com/thanos-io/thanos/pull/7565) Query: Use thanos resolver for endpoint groups.
- [#7741](https://github.com/thanos-io/thanos/pull/7741) Deps: Bump Objstore to `v0.0.0-20240913074259-63feed0da069`
- [#7813](https://github.com/thanos-io/thanos/pull/7813) Receive: enable initial TSDB compaction time randomization
- [#7820](https://github.com/thanos-io/thanos/pull/7820) Sidecar: Use prometheus metrics for min timestamp
- [#7886](https://github.com/thanos-io/thanos/pull/7886) Discovery: Preserve results from other resolve calls
- [#7745](https://github.com/thanos-io/thanos/pull/7745) *: Build with Prometheus stringlabels tags
- [#7669](https://github.com/thanos-io/thanos/pull/7669) Receive: Change quorum calculation for rf=2

### Removed

- [#7704](https://github.com/thanos-io/thanos/pull/7704) *: *breaking :warning:* remove Store gRPC Info function. This has been deprecated for 3 years, its time to remove it.
- [#7793](https://github.com/thanos-io/thanos/pull/7793) Receive: Disable dedup proxy in multi-tsdb
- [#7678](https://github.com/thanos-io/thanos/pull/7678) Query: Skip formatting strings if debug logging is disabled

## [v0.36.1](https://github.com/thanos-io/thanos/tree/release-0.36)

### Fixed

- [#7634](https://github.com/thanos-io/thanos/pull/7634) Rule: fix Query and Alertmanager TLS configurations with CA only.
- [#7618](https://github.com/thanos-io/thanos/pull/7618) Proxy: Query goroutine leak when store.response-timeout is set

### Added

### Changed

### Removed

## [v0.36.0](https://github.com/thanos-io/thanos/tree/release-0.36)

### Fixed

- [#7326](https://github.com/thanos-io/thanos/pull/7326) Query: fixing exemplars proxy when querying stores with multiple tenants.
- [#7403](https://github.com/thanos-io/thanos/pull/7403) Sidecar: fix startup sequence
- [#7484](https://github.com/thanos-io/thanos/pull/7484) Proxy: fix panic in lazy response set
- [#7493](https://github.com/thanos-io/thanos/pull/7493) *: fix server grpc histograms

### Added

- [#7317](https://github.com/thanos-io/thanos/pull/7317) Tracing: allow specifying resource attributes for the OTLP configuration.
- [#7367](https://github.com/thanos-io/thanos/pull/7367) Store Gateway: log request ID in request logs.
- [#7361](https://github.com/thanos-io/thanos/pull/7361) Query: *breaking :warning:* pass query stats from remote execution from server to client. We changed the protobuf of the QueryAPI, if you use `query.mode=distributed` you need to update your client (upper level Queriers) first, before updating leaf Queriers (servers).
- [#7363](https://github.com/thanos-io/thanos/pull/7363) Query-frontend: set value of remote_user field in Slow Query Logs from HTTP header
- [#7335](https://github.com/thanos-io/thanos/pull/7335) Dependency: Update minio-go to v7.0.70 which includes support for EKS Pod Identity.
- [#7477](https://github.com/thanos-io/thanos/pull/7477) *: Bump objstore to `20240622095743-1afe5d4bc3cd`

### Changed

- [#7334](https://github.com/thanos-io/thanos/pull/7334) Compactor: do not vertically compact downsampled blocks. Such cases are now marked with `no-compact-mark.json`. Fixes panic `panic: unexpected seriesToChunkEncoder lack of iterations`.
- [#7393](https://github.com/thanos-io/thanos/pull/7393) *: *breaking :warning:* Using native histograms for grpc middleware metrics. Metrics `grpc_client_handling_seconds` and `grpc_server_handling_seconds` will now be native histograms, if you have enabled native histogram scraping you will need to update your PromQL expressions to use the new metric names.

### Removed

## [v0.35.1](https://github.com/thanos-io/thanos/tree/release-0.35) - 28.05.2024

### Fixed

- [#7323](https://github.com/thanos-io/thanos/pull/7323) Sidecar: wait for prometheus on startup
- [#6948](https://github.com/thanos-io/thanos/pull/6948) Receive: fix goroutines leak during series requests to thanos store api.
- [#7382](https://github.com/thanos-io/thanos/pull/7382) *: Ensure objstore flag values are masked & disable debug/pprof/cmdline
- [#7392](https://github.com/thanos-io/thanos/pull/7392) Query: fix broken min, max for pre 0.34.1 sidecars
- [#7373](https://github.com/thanos-io/thanos/pull/7373) Receive: Fix stats for remote write
- [#7318](https://github.com/thanos-io/thanos/pull/7318) Compactor: Recover from panic to log block ID

### Added

### Changed

### Removed

## [v0.35.0](https://github.com/thanos-io/thanos/tree/release-0.35) - 02.05.2024

### Fixed

- [#7083](https://github.com/thanos-io/thanos/pull/7083) Store Gateway: Fix lazy expanded postings with 0 length failed to be cached.
- [#7080](https://github.com/thanos-io/thanos/pull/7080) Receive: race condition in handler Close() when stopped early
- [#7132](https://github.com/thanos-io/thanos/pull/7132) Documentation: fix broken helm installation instruction
- [#7134](https://github.com/thanos-io/thanos/pull/7134) Store, Compact: Revert the recursive block listing mechanism introduced in https://github.com/thanos-io/thanos/pull/6474 and use the same strategy as in 0.31. Introduce a `--block-discovery-strategy` flag to control the listing strategy so that a recursive lister can still be used if the tradeoff of slower but cheaper discovery is preferred.
- [#7122](https://github.com/thanos-io/thanos/pull/7122) Store Gateway: Fix lazy expanded postings estimate base cardinality using posting group with remove keys.
- [#7166](https://github.com/thanos-io/thanos/pull/7166) Receive/MultiTSDB: Do not delete non-uploaded blocks
- [#7179](https://github.com/thanos-io/thanos/pull/7179) Query: Fix merging of query analysis
- [#7224](https://github.com/thanos-io/thanos/pull/7224) Query-frontend: Add Redis username to the client configuration.
- [#7220](https://github.com/thanos-io/thanos/pull/7220) Store Gateway: Fix lazy expanded postings caching partial expanded postings and bug of estimating remove postings with non existent value. Added `PromQLSmith` based fuzz test to improve correctness.
- [#7225](https://github.com/thanos-io/thanos/pull/7225) Compact: Don't halt due to overlapping sources when vertical compaction is enabled
- [#7244](https://github.com/thanos-io/thanos/pull/7244) Query: Fix Internal Server Error unknown targetHealth: "unknown" when trying to open the targets page.
- [#7248](https://github.com/thanos-io/thanos/pull/7248) Receive: Fix RemoteWriteAsync was sequentially executed causing high latency in the ingestion path.
- [#7271](https://github.com/thanos-io/thanos/pull/7271) Query: fixing dedup iterator when working on mixed sample types.
- [#7289](https://github.com/thanos-io/thanos/pull/7289) Query Frontend: show warnings from downstream queries.
- [#7308](https://github.com/thanos-io/thanos/pull/7308) Store: Batch TSDB Infos for blocks.
- [#7301](https://github.com/thanos-io/thanos/pull/7301) Store Gateway: fix index header reader `PostingsOffsets` returning wrong values.

### Added

- [#7155](https://github.com/thanos-io/thanos/pull/7155) Receive: Add tenant globbing support to hashring config
- [#7231](https://github.com/thanos-io/thanos/pull/7231) Tracing: added missing sampler types
- [#7194](https://github.com/thanos-io/thanos/pull/7194) Downsample: retry objstore related errors
- [#7105](https://github.com/thanos-io/thanos/pull/7105) Rule: add flag `--query.enable-x-functions` to allow usage of extended promql functions (xrate, xincrease, xdelta) in loaded rules
- [#6867](https://github.com/thanos-io/thanos/pull/6867) Query UI: Tenant input box added to the Query UI, in order to be able to specify which tenant the query should use.
- [#7186](https://github.com/thanos-io/thanos/pull/7186) Query UI: Only show tenant input box when query tenant enforcement is enabled
- [#7175](https://github.com/thanos-io/thanos/pull/7175) Query: Add `--query.mode=distributed` which enables the new distributed mode of the Thanos query engine.
- [#7199](https://github.com/thanos-io/thanos/pull/7199) Reloader: Add support for watching and decompressing Prometheus configuration directories
- [#7200](https://github.com/thanos-io/thanos/pull/7175) Query: Add `--selector.relabel-config` and `--selector.relabel-config-file` flags which allows scoping the Querier to a subset of matched TSDBs.
- [#7233](https://github.com/thanos-io/thanos/pull/7233) UI: Showing Block Size Stats
- [#7256](https://github.com/thanos-io/thanos/pull/7256) Receive: Split remote-write HTTP requests via tenant labels of series
- [#7269](https://github.com/thanos-io/thanos/pull/7269) Query UI: Show peak/total samples in query analysis
- [#7280](https://github.com/thanos-io/thanos/pull/7281) *: Adding User-Agent to request logs
- [#7219](https://github.com/thanos-io/thanos/pull/7219) Receive: add `--remote-write.client-tls-secure` and `--remote-write.client-tls-skip-verify` flags to stop relying on grpc server config to determine grpc client secure/skipVerify.
- [#7297](https://github.com/thanos-io/thanos/pull/7297) *: mark as not queryable if status is not ready
- [#7302](https://github.com/thanos-io/thanos/pull/7303) Considering the `X-Forwarded-For` header for the remote address in the logs.
- [#7304](https://github.com/thanos-io/thanos/pull/7304) Store: Use loser trees for merging results

### Changed

- [#7123](https://github.com/thanos-io/thanos/pull/7123) Rule: Change default Alertmanager API version to v2.
- [#7192](https://github.com/thanos-io/thanos/pull/7192) Rule: Do not turn off ruler even if resolving fails
- [#7223](https://github.com/thanos-io/thanos/pull/7223) Automatic detection of memory limits and configure GOMEMLIMIT to match.
- [#7283](https://github.com/thanos-io/thanos/pull/7283) Compact: *breaking :warning:* Replace group with resolution in compact downsample metrics to avoid cardinality explosion with large numbers of groups.
- [#7305](https://github.com/thanos-io/thanos/pull/7305) Query|Receiver: Do not log full request on ProxyStore by default.

### Removed

## [v0.34.1](https://github.com/thanos-io/thanos/tree/release-0.34) - 11.02.24

### Fixed

- [#7078](https://github.com/thanos-io/thanos/pull/7078) *: Bump gRPC to 1.57.2

### Added

### Changed

### Removed

## [v0.34.0](https://github.com/thanos-io/thanos/tree/release-0.34) - 26.01.24

### Fixed

- [#7011](https://github.com/thanos-io/thanos/pull/7011) Query Frontend: queries with negative offset should check whether it is cacheable or not.
- [#6874](https://github.com/thanos-io/thanos/pull/6874) Sidecar: fix labels returned by 'api/v1/series' in presence of conflicting external and inner labels.
- [#7009](https://github.com/thanos-io/thanos/pull/7009) Rule: Fix spacing error in URL.
- [#7082](https://github.com/thanos-io/thanos/pull/7082) Stores: fix label values edge case when requesting external label values with matchers
- [#7114](https://github.com/thanos-io/thanos/pull/7114) Stores: fix file path bug for minio v7.0.61

### Added

- [#6756](https://github.com/thanos-io/thanos/pull/6756) Query: Add `query.enable-tenancy` & `query.tenant-label-name` options to allow enforcement of tenancy on the query path, by injecting labels into queries (uses prom-label-proxy internally).
- [#6944](https://github.com/thanos-io/thanos/pull/6944) Receive: Added a new flag for maximum retention bytes.
- [#6891](https://github.com/thanos-io/thanos/pull/6891) Objstore: Bump `objstore` which adds support for Azure Workload Identity.
- [#6453](https://github.com/thanos-io/thanos/pull/6453) Sidecar: Added `--reloader.method` to support configuration reloads via SIHUP signal.
- [#6925](https://github.com/thanos-io/thanos/pull/6925) Store Gateway: Support float native histogram.
- [#6954](https://github.com/thanos-io/thanos/pull/6954) Index Cache: Support tracing for fetch APIs.
- [#6943](https://github.com/thanos-io/thanos/pull/6943) Ruler: Added `keep_firing_for` field in alerting rule.
- [#6972](https://github.com/thanos-io/thanos/pull/6972) Store Gateway: Apply series limit when streaming series for series actually matched if lazy postings is enabled.
- [#6984](https://github.com/thanos-io/thanos/pull/6984) Store Gateway: Added `--store.index-header-lazy-download-strategy` to specify how to lazily download index headers when lazy mmap is enabled.
- [#6887](https://github.com/thanos-io/thanos/pull/6887) Query Frontend: *breaking :warning:* Add tenant label to relevant exported metrics. Note that this change may cause some pre-existing custom dashboard queries to be incorrect due to the added label.
- [#7028](https://github.com/thanos-io/thanos/pull/7028) Query|Query Frontend: Add new `--query-frontend.enable-x-functions` flag to enable experimental extended functions.
- [#6884](https://github.com/thanos-io/thanos/pull/6884) Tools: Add upload-block command to upload blocks to object storage.
- [#7010](https://github.com/thanos-io/thanos/pull/7010) Cache: Added `set_async_circuit_breaker_*` to utilize the circuit breaker pattern for dynamically thresholding asynchronous set operations.

### Changed

- [#6539](https://github.com/thanos-io/thanos/pull/6539) Store: *breaking :warning:* Changed `--sync-block-duration` default 3m to 15m.

### Removed

- [#7014](https://github.com/thanos-io/thanos/pull/7014) *: *breaking :warning:* Removed experimental query pushdown feature to simplify query path. This feature has had high complexity for too little benefits. The responsibility for query pushdown will be moved to the distributed mode of the new 'thanos' promql engine.

## [v0.33.0](https://github.com/thanos-io/thanos/tree/release-0.33) - 18.12.2023

### Fixed

- [#6817](https://github.com/thanos-io/thanos/pull/6817) Store Gateway: fix `matchersToPostingGroups` label values variable got shadowed bug.

### Added
- [#6891](https://github.com/thanos-io/thanos/pull/6891) Objstore: Bump `objstore` which adds support for Azure Workload Identity.
- [#6605](https://github.com/thanos-io/thanos/pull/6605) Query Frontend: Support vertical sharding binary expression with metric name when no matching labels specified.
- [#6308](https://github.com/thanos-io/thanos/pull/6308) Ruler: Support configuration flag that allows customizing template for alert message.
- [#6760](https://github.com/thanos-io/thanos/pull/6760) Query Frontend: Added TLS support in `--query-frontend.downstream-tripper-config` and `--query-frontend.downstream-tripper-config-file`
- [#7004](https://github.com/thanos-io/thanos/pull/7004) Query Frontend: Support documented auto discovery for memcached
- [#6749](https://github.com/thanos-io/thanos/pull/6749) Store Gateway: Added `thanos_store_index_cache_fetch_duration_seconds` histogram for tracking latency of fetching data from index cache.
- [#6690](https://github.com/thanos-io/thanos/pull/6690) Store: *breaking :warning:* Add tenant label to relevant exported metrics. Note that this change may cause some pre-existing dashboard queries to be incorrect due to the added label.
- [#6530](https://github.com/thanos-io/thanos/pull/6530) / [#6690](https://github.com/thanos-io/thanos/pull/6690) Query: Add command line arguments for configuring tenants and forward tenant information to Store Gateway.
- [#6765](https://github.com/thanos-io/thanos/pull/6765) Index Cache: Add `enabled_items` to index cache config to selectively cache configured items. Available item types are `Postings`, `Series` and `ExpandedPostings`.
- [#6773](https://github.com/thanos-io/thanos/pull/6773) Index Cache: Add `ttl` to control the ttl to store items in remote index caches like memcached and redis.
- [#6794](https://github.com/thanos-io/thanos/pull/6794) Query: *breaking :warning:* Add tenant label to relevant exported metrics. Note that this change may cause some pre-existing custom dashboard queries to be incorrect due to the added label.
- [#6847](https://github.com/thanos-io/thanos/pull/6847) Store: Add `thanos_bucket_store_indexheader_download_duration_seconds` and `thanos_bucket_store_indexheader_load_duration_seconds` metrics for tracking latency of downloading and initializing the index-header.

### Changed

- [#6698](https://github.com/thanos-io/thanos/pull/6608) Receive: Change write log level from warn to info.
- [#6753](https://github.com/thanos-io/thanos/pull/6753) mixin(Rule): *breaking :warning:* Fixed the mixin rules with duplicate names and updated the promtool version from v0.37.0 to v0.47.0
- [#6772](https://github.com/thanos-io/thanos/pull/6772) *: Bump prometheus to v0.47.2-0.20231006112807-a5a4eab679cc
- [#6794](https://github.com/thanos-io/thanos/pull/6794) Receive: the exported HTTP metrics now uses the specified default tenant for requests where no tenants are found.
- [#6651](https://github.com/thanos-io/thanos/pull/6651) *: Update go_grpc_middleware to v2.0.0. Remove Tags Interceptor from Thanos. Tags interceptor is removed from v2.0.0 go-grpc-middleware and is not needed anymore.

### Removed

- [#6686](https://github.com/thanos-io/thanos/pull/6686) Remove deprecated `--log.request.decision` flag. We now use `--request.logging-config` to set logging decisions.

## [v0.32.5](https://github.com/thanos-io/thanos/tree/release-0.32) - 18.10.2023

### Fixed

- [#6615](https://github.com/thanos-io/thanos/pull/6615) [#6805](https://github.com/thanos-io/thanos/pull/6805): Build with Go 1.21 and bump golang.org/x/net to v0.17 for addressing [CVE](https://groups.google.com/g/golang-announce/c/iNNxDTCjZvo)
- [#6802](https://github.com/thanos-io/thanos/pull/6802) Receive: head series limiter should not run if no head series limit is set.
- [#6816](https://github.com/thanos-io/thanos/pull/6816) Store: fix prometheus store label values matches for external labels

### Added

### Changed

### Removed

## [v0.32.4](https://github.com/thanos-io/thanos/tree/release-0.32) - 02.10.2023

### Fixed

- [#6746](https://github.com/thanos-io/thanos/pull/6746) Objstore: Upgrade with fixes [objstore#77](https://github.com/thanos-io/objstore/pull/77) and [objstore#78](https://github.com/thanos-io/objstore/pull/78).

### Added

### Changed

### Removed

## [v0.32.3](https://github.com/thanos-io/thanos/tree/release-0.32) - 20.09.2023

### Fixed

- [#6692](https://github.com/thanos-io/thanos/pull/6692) Store: Fix matching bug when using empty alternative in regex matcher, for example (a||b).
- [#6679](https://github.com/thanos-io/thanos/pull/6697) Store: Fix block deduplication
- [#6706](https://github.com/thanos-io/thanos/pull/6706) Store: Series responses should always be sorted
- [#7286](https://github.com/thanos-io/thanos/pull/7286) Query: Propagate instant query warnings in distributed execution mode.

### Added

### Changed

- [#6664](https://github.com/thanos-io/thanos/pull/6664) *: Update Prometheus to 2.46.1.
- [#6722](https://github.com/thanos-io/thanos/pull/6722) *: Optimize iterations on GCS buckets by requesting only object names.
- [#6544](https://github.com/thanos-io/thanos/pull/6500) Objstore: Update objstore to latest version which adds a new metric regarding uploaded TSDB bytes

### Removed

## [v0.32.2](https://github.com/thanos-io/thanos/tree/release-0.32) - 31.08.2023

### Fixed

- [#6675](https://github.com/thanos-io/thanos/pull/6675) Store: Fix race when iterating blocks
- [#6679](https://github.com/thanos-io/thanos/pull/6679) Store: Record stats even on ExpandPostings error
- [#6681](https://github.com/thanos-io/thanos/pull/6681) Store: Fix forgotten field in store stats merge
- [#6684](https://github.com/thanos-io/thanos/pull/6684) Store: Fix postings reader short reads to address nil postings bug

### Added

### Changed

### Removed

## [v0.32.1](https://github.com/thanos-io/thanos/tree/release-0.32) - 28.08.2023

### Fixed

- [#6650](https://github.com/thanos-io/thanos/pull/6650) Store: Fix error handling in decodePostings
- [#6654](https://github.com/thanos-io/thanos/pull/6654) Store: Fix ignored error in postings
- [#6655](https://github.com/thanos-io/thanos/pull/6655) Store: Fix bufio pool handling
- [#6669](https://github.com/thanos-io/thanos/pull/6669) Store: Fix mutable stringset memory usage

### Added

### Changed

- [#6664](https://github.com/thanos-io/thanos/pull/6664) *: Update Prometheus to 2.46.1.

### Removed

## [v0.32.0](https://github.com/thanos-io/thanos/tree/release-0.32) - 23.08.2023

### Added

- [#6437](https://github.com/thanos-io/thanos/pull/6437) Receive: make tenant stats limit configurable
- [#6369](https://github.com/thanos-io/thanos/pull/6369) Receive: add az-aware replication support for Ketama algorithm
- [#6185](https://github.com/thanos-io/thanos/pull/6185) Tracing: tracing in OTLP support configuring service_name.
- [#6192](https://github.com/thanos-io/thanos/pull/6192) Store: add flag `bucket-web-label` to select the label to use as timeline title in web UI
- [#6195](https://github.com/thanos-io/thanos/pull/6195) Receive: add flag `tsdb.too-far-in-future.time-window` to prevent clock skewed samples to pollute TSDB head and block all valid incoming samples.
- [#6273](https://github.com/thanos-io/thanos/pull/6273) Mixin: Allow specifying an instance name filter in dashboards
- [#6163](https://github.com/thanos-io/thanos/pull/6163) Receiver: Add hidden flag `--receive-forward-max-backoff` to configure the max backoff for forwarding requests.
- [#5777](https://github.com/thanos-io/thanos/pull/5777) Receive: Allow specifying tenant-specific external labels in Router Ingestor.
- [#6352](https://github.com/thanos-io/thanos/pull/6352) Store: Expose store gateway query stats in series response hints.
- [#6420](https://github.com/thanos-io/thanos/pull/6420) Index Cache: Cache expanded postings.
- [#6441](https://github.com/thanos-io/thanos/pull/6441) Compact: Compactor will set `index_stats` in `meta.json` file with max series and chunk size information.
- [#6466](https://github.com/thanos-io/thanos/pull/6466) Mixin (Receive): add limits alerting for configuration reload and meta-monitoring.
- [#6467](https://github.com/thanos-io/thanos/pull/6467) Mixin (Receive): add alert for tenant reaching head series limit.
- [#6528](https://github.com/thanos-io/thanos/pull/6528) Index Cache: Add histogram metric `thanos_store_index_cache_stored_data_size_bytes` for item size.
- [#6560](https://github.com/thanos-io/thanos/pull/6560) Thanos ruler: add flag to optionally disable adding Thanos params when querying metrics
- [#6574](https://github.com/thanos-io/thanos/pull/6574) Tools: Add min and max compactions range flags to `bucket replicate` command.
- [#6593](https://github.com/thanos-io/thanos/pull/6574) Store: Add `thanos_bucket_store_chunk_refetches_total` metric to track number of chunk refetches.
- [#6264](https://github.com/thanos-io/thanos/pull/6264) Query: Add Thanos logo in navbar
- [#6234](https://github.com/thanos-io/thanos/pull/6234) Query: Add ability to switch between `thanos` and `prometheus` engines dynamically via UI and API.
- [#6346](https://github.com/thanos-io/thanos/pull/6346) Query: Add ability to generate SQL-like query explanations when `thanos` engine is used.
- [#6646](https://github.com/thanos-io/thanos/pull/6646) Compact and Bucket: Add `--disable-admin-operations` flag in Compactor UI and Bucket UI

### Fixed
- [#6503](https://github.com/thanos-io/thanos/pull/6503) *: Change the engine behind `ContentPathReloader` to be completely independent of any filesystem concept. This effectively fixes this configuration reload when used with Kubernetes ConfigMaps, Secrets, or other volume mounts.
- [#6456](https://github.com/thanos-io/thanos/pull/6456) Store: fix crash when computing set matches from regex pattern
- [#6427](https://github.com/thanos-io/thanos/pull/6427) Receive: increased log level for failed uploads to `error`
- [#6172](https://github.com/thanos-io/thanos/pull/6172) query-frontend: return JSON formatted errors for invalid PromQL expression in the split by interval middleware.
- [#6171](https://github.com/thanos-io/thanos/pull/6171) Store: fix error handling on limits.
- [#6183](https://github.com/thanos-io/thanos/pull/6183) Receiver: fix off by one in multitsdb flush that will result in empty blocks if the head only contains one sample
- [#6197](https://github.com/thanos-io/thanos/pull/6197) Exemplar OTel: Fix exemplar for otel to use traceId instead of spanId and sample only if trace is sampled
- [#6207](https://github.com/thanos-io/thanos/pull/6207) Receive: Remove the shipper once a tenant has been pruned.
- [#6216](https://github.com/thanos-io/thanos/pull/6216) Receiver: removed hard-coded value of EnableExemplarStorage flag and set it according to max-exemplar value.
- [#6222](https://github.com/thanos-io/thanos/pull/6222) mixin(Receive): Fix tenant series received dashboard widget.
- [#6218](https://github.com/thanos-io/thanos/pull/6218) mixin(Store): handle ResourceExhausted as a non-server error. As a consequence, this error won't contribute to Store's grpc errors alerts.
- [#6271](https://github.com/thanos-io/thanos/pull/6271) Receive: Fix segfault in `LabelValues` during head compaction.
- [#6306](https://github.com/thanos-io/thanos/pull/6306) Tracing: tracing in OTLP utilize the OTEL_TRACES_SAMPLER env variable
- [#6330](https://github.com/thanos-io/thanos/pull/6330) Store: Fix inconsistent error for series limits.
- [#6342](https://github.com/thanos-io/thanos/pull/6342) Cache/Redis: Upgrade `rueidis` to v1.0.2 to to improve error handling while shrinking a redis cluster.
- [#6325](https://github.com/thanos-io/thanos/pull/6325) Store: return gRPC resource exhausted error for byte limiter.
- [#6399](https://github.com/thanos-io/thanos/pull/6399) *: Fix double-counting bug in http_request_duration metric
- [#6428](https://github.com/thanos-io/thanos/pull/6428) Report gRPC connection errors in the logs.
- [#6519](https://github.com/thanos-io/thanos/pull/6519) Reloader: Use timeout for initial apply.
- [#6509](https://github.com/thanos-io/thanos/pull/6509) Store Gateway: Remove `memWriter` from `fileWriter` to reduce memory usage when sync index headers.
- [#6556](https://github.com/thanos-io/thanos/pull/6556) Thanos compact: respect block-files-concurrency setting when downsampling
- [#6592](https://github.com/thanos-io/thanos/pull/6592) Query Frontend: fix bugs in vertical sharding `without` and `union` function to allow more queries to be shardable.
- [#6317](https://github.com/thanos-io/thanos/pull/6317) *: Fix internal label deduplication bug, by resorting store response set.
- [#6189](https://github.com/thanos-io/thanos/pull/6189) Rule: Fix panic when calling API `/api/v1/rules?type=alert`.
- [#6598](https://github.com/thanos-io/thanos/pull/6598) compact: fix data corruption with "invalid size" error during downsample

### Changed
- [#6049](https://github.com/thanos-io/thanos/pull/6049) Compact: *breaking :warning:* Replace group with resolution in compact metrics to avoid cardinality explosion on compact metrics for large numbers of groups.
- [#6168](https://github.com/thanos-io/thanos/pull/6168) Receiver: Make ketama hashring fail early when configured with number of nodes lower than the replication factor.
- [#6201](https://github.com/thanos-io/thanos/pull/6201) Query-Frontend: Disable absent and absent_over_time for vertical sharding.
- [#6212](https://github.com/thanos-io/thanos/pull/6212) Query-Frontend: Disable scalar for vertical sharding.
- [#6107](https://github.com/thanos-io/thanos/pull/6107) *breaking :warning:* Change default user id in container image from 0(root) to 1001
- [#6228](https://github.com/thanos-io/thanos/pull/6228) Conditionally generate debug messages in ProxyStore to avoid memory bloat.
- [#6231](https://github.com/thanos-io/thanos/pull/6231) mixins: Add code/grpc-code dimension to error widgets.
- [#6244](https://github.com/thanos-io/thanos/pull/6244) mixin(Rule): Add rule evaluation failures to the Rule dashboard.
- [#6303](https://github.com/thanos-io/thanos/pull/6303) Store: added and start using streamed snappy encoding for postings list instead of block based one. This leads to constant memory usage during decompression. This approximately halves memory usage when decompressing a postings list in index cache.
- [#6071](https://github.com/thanos-io/thanos/pull/6071) Query Frontend: *breaking :warning:* Add experimental native histogram support for which we updated and aligned with the [Prometheus common](https://github.com/prometheus/common) model, which is used for caching so a cache reset required.
- [#6163](https://github.com/thanos-io/thanos/pull/6163) Receiver: changed default max backoff from 30s to 5s for forwarding requests. Can be configured with `--receive-forward-max-backoff`.
- [#6327](https://github.com/thanos-io/thanos/pull/6327) *: *breaking :warning:* Use histograms instead of summaries for instrumented handlers.
- [#6322](https://github.com/thanos-io/thanos/pull/6322) Logging: Avoid expensive log.Valuer evaluation for disallowed levels.
- [#6358](https://github.com/thanos-io/thanos/pull/6358) Query: Add +Inf bucket to query duration metrics
- [#6363](https://github.com/thanos-io/thanos/pull/6363) Store: Check context error when expanding postings.
- [#6405](https://github.com/thanos-io/thanos/pull/6405) Index Cache: Change postings cache key to include the encoding format used so that older Thanos versions would not try to decode it during the deployment of a new version.
- [#6479](https://github.com/thanos-io/thanos/pull/6479) Store: *breaking :warning:* Rename `thanos_bucket_store_cached_series_fetch_duration_seconds` to `thanos_bucket_store_series_fetch_duration_seconds` and `thanos_bucket_store_cached_postings_fetch_duration_seconds` to `thanos_bucket_store_postings_fetch_duration_seconds`.
- [#6474](https://github.com/thanos-io/thanos/pull/6474) Store/Compact: Reduce a large amount of `Exists` API calls against object storage when synchronizing meta files in favour of a recursive `Iter` call.
- [#6548](https://github.com/thanos-io/thanos/pull/6548) Objstore: Bump minio-go to v7.0.61.
- [#6187](https://github.com/thanos-io/thanos/pull/6187) *: Unify gRPC flags for all servers.
- [#6267](https://github.com/thanos-io/thanos/pull/6267) Query: Support unicode external label truncation.
- [#6371](https://github.com/thanos-io/thanos/pull/6371) Query: Only keep name in UI `store_matches` param.
- [#6609](https://github.com/thanos-io/thanos/pull/6609) *: Bump `go4.org/intern` to fix Go 1.21 builds.

### Removed
- [#6496](https://github.com/thanos-io/thanos/pull/6496) *: Remove unnecessary configuration reload from `ContentPathReloader` and improve its tests.
- [#6432](https://github.com/thanos-io/thanos/pull/6432) Receive: Remove duplicated `gopkg.in/fsnotify.v1` dependency.
- [#6332](https://github.com/thanos-io/thanos/pull/6332) *: Remove unmaintained `gzip` dependency.

## [v0.31.0](https://github.com/thanos-io/thanos/tree/release-0.31) - 22.03.2023

### Added

- [#5990](https://github.com/thanos-io/thanos/pull/5990) Cache/Redis: add support for Redis Sentinel via new option `master_name`.
- [#6008](https://github.com/thanos-io/thanos/pull/6008) *: Add counter metric `gate_queries_total` to gate.
- [#5926](https://github.com/thanos-io/thanos/pull/5926) Receiver: Add experimental string interning in writer. Can be enabled with a hidden flag `--writer.intern`.
- [#5773](https://github.com/thanos-io/thanos/pull/5773) Store: Support disabling cache index header file by setting `--no-cache-index-header`. When toggled, Stores can run without needing persistent disks.
- [#5653](https://github.com/thanos-io/thanos/pull/5653) Receive: Allow setting hashing algorithm per tenant in hashrings config.
- [#6074](https://github.com/thanos-io/thanos/pull/6074) *: Add histogram metrics `thanos_store_server_series_requested` and `thanos_store_server_chunks_requested` to all Stores.
- [#6074](https://github.com/thanos-io/thanos/pull/6074) *: Allow configuring series and sample limits per `Series` request for all Stores.
- [#6104](https://github.com/thanos-io/thanos/pull/6104) Objstore: Support S3 session token.
- [#5548](https://github.com/thanos-io/thanos/pull/5548) Query: Add experimental support for load balancing across multiple Store endpoints.
- [#6148](https://github.com/thanos-io/thanos/pull/6148) Query-frontend: Add `traceID` to slow query detected log line.
- [#6153](https://github.com/thanos-io/thanos/pull/6153) Query-frontend: Add `remote_user` (from http basic auth) and `remote_addr` to slow query detected log line.
- [#6406](https://github.com/thanos-io/thanos/pull/6406) Receive: Allow tenants to be configured with unlimited active series by setting head_series_limit to 0.

### Fixed

- [#5995](https://github.com/thanos-io/thanos/pull/5995) Sidecar: Loads TLS certificate during startup.
- [#6044](https://github.com/thanos-io/thanos/pull/6044) Receive: Mark out-of-window errors as conflict when out-of-window samples ingestion is used.
- [#6050](https://github.com/thanos-io/thanos/pull/6050) Store: Re-try bucket store initial sync upon failure.
- [#6067](https://github.com/thanos-io/thanos/pull/6067) Receive: Fix panic when querying uninitialized TSDBs.
- [#6082](https://github.com/thanos-io/thanos/pull/6082) Query: Don't error when no stores are matched.
- [#6098](https://github.com/thanos-io/thanos/pull/6098) Cache/Redis: Upgrade `rueidis` to v0.0.93 to fix potential panic when the client-side caching is disabled.
- [#6103](https://github.com/thanos-io/thanos/pull/6103) Mixins(Rule): Fix expression for long rule evaluations.
- [#6121](https://github.com/thanos-io/thanos/pull/6121) Receive: Deduplicate meta-monitoring queries for [Active Series Limiting](https://thanos.io/tip/components/receive.md/#active-series-limiting-experimental).
- [#6137](https://github.com/thanos-io/thanos/pull/6137) Downsample: Repair of non-empty XOR chunks during 1h downsampling.
- [#6125](https://github.com/thanos-io/thanos/pull/6125) Query Frontend: Fix vertical shardable instant queries do not produce sorted results for `sort`, `sort_desc`, `topk` and `bottomk` functions.
- [#6203](https://github.com/thanos-io/thanos/pull/6203) Receive: Fix panic in head compaction under high query load.

### Changed

- [#6010](https://github.com/thanos-io/thanos/pull/6010) *: Upgrade Prometheus to v0.42.0.
- [#5999](https://github.com/thanos-io/thanos/pull/5999) *: Upgrade Alertmanager dependency to v0.25.0.
- [#6520](https://github.com/thanos-io/thanos/pull/6520): Switch query-frontend to use [Rueidis](https://github.com/redis/rueidis) client. Deleted `idle_timeout`, `max_conn_age`, `pool_size`, `min_idle_conns` fields as they are not used anymore.
- [#5887](https://github.com/thanos-io/thanos/pull/5887) Tracing: Make sure rate limiting sampler is the default, as was the case in version pre-0.29.0.
- [#5997](https://github.com/thanos-io/thanos/pull/5997) Rule: switch to miekgdns DNS resolver as the default one.
- [#6126](https://github.com/thanos-io/thanos/pull/6126) Build with Go 1.20
- [#6035](https://github.com/thanos-io/thanos/pull/6035) Tools (replicate): Support all types of matchers to match blocks for replication. Change matcher parameter from string slice to a single string.
- [#6131](https://github.com/thanos-io/thanos/pull/6131) Store: *breaking :warning:* Use Histograms instead of Summaries for bucket metrics.

## [v0.30.2](https://github.com/thanos-io/thanos/tree/release-0.30) - 28.01.2023

### Fixed

- [#6066](https://github.com/thanos-io/thanos/pull/6066) Tracing: fixed panic because of nil sampler
- [#6086](https://github.com/thanos-io/thanos/pull/6086) Store Gateway: Fix store-gateway deadlock due to not close BlockSeriesClient

## [v0.30.1](https://github.com/thanos-io/thanos/tree/release-0.30) - 4.01.2023

### Fixed

- [#6009](https://github.com/thanos-io/thanos/pull/6009) Query Frontend/Store: fix duplicate metrics registration in Redis client

## [v0.30.0](https://github.com/thanos-io/thanos/tree/release-0.30) - 2.01.2023

NOTE: Querier's `query.promql-engine` flag enabling new PromQL engine is now unhidden. We encourage users to use new experimental PromQL engine for efficiency reasons.

### Fixed

- [#5716](https://github.com/thanos-io/thanos/pull/5716) DNS: Fix miekgdns resolver LookupSRV to work with CNAME records.
- [#5844](https://github.com/thanos-io/thanos/pull/5844) Query Frontend: Fixes @ modifier time range when splitting queries by interval.
- [#5854](https://github.com/thanos-io/thanos/pull/5854) Query Frontend: `lookback_delta` param is now handled in query frontend.
- [#5860](https://github.com/thanos-io/thanos/pull/5860) Query: Fixed bug of not showing query warnings in Thanos UI.
- [#5856](https://github.com/thanos-io/thanos/pull/5856) Store: Fixed handling of debug logging flag.
- [#5230](https://github.com/thanos-io/thanos/pull/5230) Rule: Stateless ruler support restoring `for` state from query API servers. The query API servers should be able to access the remote write storage.
- [#5880](https://github.com/thanos-io/thanos/pull/5880) Query Frontend: Fixes some edge cases of query sharding analysis.
- [#5893](https://github.com/thanos-io/thanos/pull/5893) Cache: Fixed redis client not respecting `SetMultiBatchSize` config value.
- [#5966](https://github.com/thanos-io/thanos/pull/5966) Query: Fixed mint and maxt when selecting series for the `api/v1/series` HTTP endpoint.
- [#5948](https://github.com/thanos-io/thanos/pull/5948) Store: `chunks_fetched_duration` wrong calculation.
- [#5910](https://github.com/thanos-io/thanos/pull/5910) Receive: Fixed ketama quorum bug that was could cause success response for failed replication. This also optimize heavily receiver CPU use.

### Added

- [#5814](https://github.com/thanos-io/thanos/pull/5814) Store: Added metric `thanos_bucket_store_postings_size_bytes` that shows the distribution of how many postings (in bytes) were needed for each Series() call in Thanos Store. Useful for determining limits.
- [#5703](https://github.com/thanos-io/thanos/pull/5703) StoreAPI: Added `hash` field to series' chunks. Store gateway and receive implements that field and proxy leverage that for quicker deduplication.
- [#5801](https://github.com/thanos-io/thanos/pull/5801) Store: Added a new flag `--store.grpc.downloaded-bytes-limit` that limits the number of bytes downloaded in each Series/LabelNames/LabelValues call. Use `thanos_bucket_store_postings_size_bytes` for determining the limits.
- [#5836](https://github.com/thanos-io/thanos/pull/5836) Receive: Added hidden flag `tsdb.memory-snapshot-on-shutdown` to enable experimental TSDB feature to snapshot on shutdown. This is intended to speed up receiver restart.
- [#5839](https://github.com/thanos-io/thanos/pull/5839) Receive: Added parameter `--tsdb.out-of-order.time-window` to set time window for experimental out-of-order samples ingestion. Disabled by default (set to 0s). Please note if you enable this option and you use compactor, make sure you set the `--enable-vertical-compaction` flag, otherwise you might risk compactor halt.
- [#5889](https://github.com/thanos-io/thanos/pull/5889) Query Frontend: Added support for vertical sharding `label_replace` and `label_join` functions.
- [#5865](https://github.com/thanos-io/thanos/pull/5865) Compact: Retry on sync metas error.
- [#5819](https://github.com/thanos-io/thanos/pull/5819) Store: Added a few objectives for Store's data summaries (touched/fetched amount and sizes). They are: 50, 95, and 99 quantiles.
- [#5837](https://github.com/thanos-io/thanos/pull/5837) Store: Added streaming retrieval of series from object storage.
- [#5940](https://github.com/thanos-io/thanos/pull/5940) Objstore: Support for authenticating to Swift using application credentials.
- [#5945](https://github.com/thanos-io/thanos/pull/5945) Tools: Added new `no-downsample` marker to skip blocks when downsampling via `thanos tools bucket mark --marker=no-downsample-mark.json`. This will skip downsampling for blocks with the new marker.
- [#5977](https://github.com/thanos-io/thanos/pull/5977) Tools: Added remove flag on bucket mark command to remove deletion, no-downsample or no-compact markers on the block

### Changed

- [#5785](https://github.com/thanos-io/thanos/pull/5785) Query: `thanos_store_nodes_grpc_connections` now trimms `external_labels` label name longer than 1000 character. It also allows customizations in what labels to preserve using `query.conn-metric.label` flag.
- [#5542](https://github.com/thanos-io/thanos/pull/5542) Mixin: Added query concurrency panel to Querier dashboard.
- [#5846](https://github.com/thanos-io/thanos/pull/5846) Query Frontend: vertical query sharding supports subqueries.
- [#5593](https://github.com/thanos-io/thanos/pull/5593) Cache: switch Redis client to [Rueidis](https://github.com/rueian/rueidis). Rueidis is [faster](https://github.com/rueian/rueidis#benchmark-comparison-with-go-redis-v9) and provides [client-side caching](https://redis.io/docs/manual/client-side-caching/). It is highly recommended to use it so that repeated requests for the same key would not be needed.
- [#5896](https://github.com/thanos-io/thanos/pull/5896) *: Upgrade Prometheus to v0.40.7 without implementing native histogram support. *Querying native histograms will fail with `Error executing query: invalid chunk encoding "<unknown>"` and native histograms in write requests are ignored.*
- [#5909](https://github.com/thanos-io/thanos/pull/5909) Receive: Compact tenant head after no appends have happened for 1.5 `tsdb.max-block-size`.
- [#5838](https://github.com/thanos-io/thanos/pull/5838) Mixin: Added data touched type to Store dashboard.
- [#5922](https://github.com/thanos-io/thanos/pull/5922) Compact: Retry on clean, partial marked errors when possible.

### Removed

- [#5824](https://github.com/thanos-io/thanos/pull/5824) Mixin: Remove noisy `ThanosReceiveTrafficBelowThreshold` alert.

## [v0.29.0](https://github.com/thanos-io/thanos/tree/release-0.29) - 2022.11.03

### Fixed

- [#5642](https://github.com/thanos-io/thanos/pull/5642) Receive: Log labels correctly in writer debug messages.
- [#5655](https://github.com/thanos-io/thanos/pull/5655) Receive: Fix recreating already pruned tenants.
- [#5702](https://github.com/thanos-io/thanos/pull/5702) Store: Upgrade minio-go/v7 to fix panic caused by leaked goroutines.
- [#5736](https://github.com/thanos-io/thanos/pull/5736) Compact: Fix crash in GatherNoCompactionMarkFilter.NoCompactMarkedBlocks.
- [#5763](https://github.com/thanos-io/thanos/pull/5763) Compact: Enable metadata cache.
- [#5759](https://github.com/thanos-io/thanos/pull/5759) Compact: Fix missing duration log key.
- [#5799](https://github.com/thanos-io/thanos/pull/5799) Query Frontend: Fixed sharding behaviour for vector matches. Now queries with sharding should work properly where the query looks like: `foo and without (lbl) bar`.

### Added

- [#5565](https://github.com/thanos-io/thanos/pull/5565) Receive: Allow remote write request limits to be defined per file and tenant (experimental).
* [#5654](https://github.com/thanos-io/thanos/pull/5654) Query: add `--grpc-compression` flag that controls the compression used in gRPC client. With the flag it is now possible to compress the traffic between Query and StoreAPI nodes - you get lower network usage in exchange for a bit higher CPU/RAM usage.
- [#5650](https://github.com/thanos-io/thanos/pull/5650) Query Frontend: Add sharded queries metrics. `thanos_frontend_sharding_middleware_queries_total` shows how many queries were sharded or not sharded.
- [#5658](https://github.com/thanos-io/thanos/pull/5658) Query Frontend: Introduce new optional parameters (`query-range.min-split-interval`, `query-range.max-split-interval`, `query-range.horizontal-shards`) to implement more dynamic horizontal query splitting.
- [#5721](https://github.com/thanos-io/thanos/pull/5721) Store: Add metric `thanos_bucket_store_empty_postings_total` for number of empty postings when fetching series.
- [#5723](https://github.com/thanos-io/thanos/pull/5723) Compactor: Support disable block viewer UI.
- [#5674](https://github.com/thanos-io/thanos/pull/5674) Query Frontend/Store: Add support connecting to redis using TLS.
- [#5734](https://github.com/thanos-io/thanos/pull/5734) Store: Support disable block viewer UI.
- [#5411](https://github.com/thanos-io/thanos/pull/5411) Tracing: Add OpenTelemetry Protocol exporter.
- [#5779](https://github.com/thanos-io/thanos/pull/5779) Objstore: Support specifying S3 storage class.
- [#5741](https://github.com/thanos-io/thanos/pull/5741) Query: add metrics on how much data is being selected by downstream Store APIs.
- [#5673](https://github.com/thanos-io/thanos/pull/5673) Receive: Reload tenant limit configuration on file change.
- [#5749](https://github.com/thanos-io/thanos/pull/5749) Query Frontend: Added small LRU cache to cache query analysis results.
- [#6544](https://github.com/thanos-io/thanos/pull/6500) Objstore: Update objstore to latest version which adds a new metric regarding uploaded TSDB bytes

### Changed

- [#5738](https://github.com/thanos-io/thanos/pull/5738) Global: replace `crypto/sha256` with `minio/sha256-simd` to make hash calculation faster in metadata and reloader packages.
- [#5648](https://github.com/thanos-io/thanos/pull/5648) Query Frontend: cache vertical shards in query-frontend.
- [#5753](https://github.com/thanos-io/thanos/pull/5753) Build with Go 1.19.
- [#5255](https://github.com/thanos-io/thanos/pull/5296) Query: Use k-way merging for the proxying logic. The proxying sub-system now uses much less resources (~25-80% less CPU usage, ~30-50% less RAM usage according to our benchmarks). Reduces query duration by a few percent on queries with lots of series.
- [#5690](https://github.com/thanos-io/thanos/pull/5690) Compact: update `--debug.accept-malformed-index` flag to apply to downsampling. Previously the flag only applied to compaction, and fatal errors would still occur when downsampling was attempted.
- [#5707](https://github.com/thanos-io/thanos/pull/5707) Objstore: Update objstore to latest version which includes a refactored Azure Storage Account implementation with a new SDK.
- [#5641](https://github.com/thanos-io/thanos/pull/5641) Store: Remove hardcoded labels in shard matcher.
- [#5641](https://github.com/thanos-io/thanos/pull/5641) Query: Inject unshardable le label in query analyzer.
- [#5685](https://github.com/thanos-io/thanos/pull/5685) Receive: Make active/head series limiting configuration per tenant by adding it to new limiting config.
- [#5411](https://github.com/thanos-io/thanos/pull/5411) Tracing: Change Jaeger exporter from OpenTracing to OpenTelemetry. *Options `RPC Metrics`, `Gen128Bit` and `Disabled` are now deprecated and won't have any effect when set :warning:.*
- [#5767](https://github.com/thanos-io/thanos/pull/5767) *: Upgrade Prometheus to v2.39.0.
- [#5771](https://github.com/thanos-io/thanos/pull/5771) *: Upgrade Prometheus to v2.39.1.

### Removed

## [v0.28.1](https://github.com/thanos-io/thanos/tree/release-0.28) - 2022.10.06

### Fixed

- [#5702](https://github.com/thanos-io/thanos/pull/5702) Store: Upgrade minio-go/v7 to fix panic caused by leaked goroutines.

## [v0.28.0](https://github.com/thanos-io/thanos/tree/release-0.28) - 2022.08.26

### Fixed
- [#5502](https://github.com/thanos-io/thanos/pull/5502) Receive: Handle exemplar storage errors as conflict error.
- [#5534](https://github.com/thanos-io/thanos/pull/5534) Query: Set struct return by query API alerts same as prometheus API.
- [#5554](https://github.com/thanos-io/thanos/pull/5554) Query/Receiver: Fix querying exemplars from multi-tenant receivers.
- [#5583](https://github.com/thanos-io/thanos/pull/5583) Query: Fix data race between Respond() and query/queryRange functions. Fixes [#5410](https://github.com/thanos-io/thanos/pull/5410).

### Added

- [#5573](https://github.com/thanos-io/thanos/pull/5573) Sidecar: Added `--prometheus.get_config_interval` and `--prometheus.get_config_timeout` allowing to configure parameters for getting Prometheus config.
- [#5440](https://github.com/thanos-io/thanos/pull/5440) HTTP metrics: export number of in-flight HTTP requests.
- [#5424](https://github.com/thanos-io/thanos/pull/5424) Receive: Export metrics regarding size of remote write requests.
- [#5420](https://github.com/thanos-io/thanos/pull/5420) Receive: Automatically remove stale tenants.
- [#5472](https://github.com/thanos-io/thanos/pull/5472) Receive: Add new tenant metrics to example dashboard.
- [#5475](https://github.com/thanos-io/thanos/pull/5475) Compact/Store: Added `--block-files-concurrency` allowing to configure number of go routines for downloading and uploading block files during compaction.
- [#5470](https://github.com/thanos-io/thanos/pull/5470) Receive: Expose TSDB stats as metrics for all tenants.
- [#5493](https://github.com/thanos-io/thanos/pull/5493) Compact: Added `--compact.blocks-fetch-concurrency` allowing to configure number of goroutines for downloading blocks during compactions.
- [#5480](https://github.com/thanos-io/thanos/pull/5480) Query: Expose endpoint info timeout as a hidden flag `--endpoint.info-timeout`.
- [#5527](https://github.com/thanos-io/thanos/pull/5527) Receive: Add per request limits for remote write. Added four new hidden flags `--receive.write-request-limits.max-size-bytes`, `--receive.write-request-limits.max-series`, `--receive.write-request-limits.max-samples` and `--receive.write-request-limits.max-concurrency` for limiting requests max body size, max amount of series, max amount of samples and max amount of concurrent requests.
- [#5520](https://github.com/thanos-io/thanos/pull/5520) Receive: Meta-monitoring based active series limiting (experimental). This mode is only available if Receiver is in Router or RouterIngestor mode, and config is provided. Added four new hidden flags `receive.tenant-limits.max-head-series` for the max active series for the tenant, `receive.tenant-limits.meta-monitoring-url` for the Meta-monitoring URL, `receive.tenant-limits.meta-monitoring-query` for specifying the PromQL query to execute and `receive.tenant-limits.meta-monitoring-client` for specifying HTTP client configs.
- [#5555](https://github.com/thanos-io/thanos/pull/5555) Query: Added `--query.active-query-path` flag, allowing the user to configure the directory to create an active query tracking file, `queries.active`, for different resolution.
- [#5566](https://github.com/thanos-io/thanos/pull/5566) Receive: Added experimental support to enable chunk write queue via `--tsdb.write-queue-size` flag.
- [#5575](https://github.com/thanos-io/thanos/pull/5575) Receive: Add support for gRPC compression with snappy.
- [#5508](https://github.com/thanos-io/thanos/pull/5508) Receive: Validate labels in write requests.
- [#5439](https://github.com/thanos-io/thanos/pull/5439) Mixin: Add Alert ThanosQueryOverload to Mixin.
- [#5342](https://github.com/thanos-io/thanos/pull/5342) Query/Query Frontend: Implement vertical sharding at query frontend for range queries.
- [#5561](https://github.com/thanos-io/thanos/pull/5561) Query Frontend: Support instant query vertical sharding.
- [#5453](https://github.com/thanos-io/thanos/pull/5453) Compact: Skip erroneous empty non `*AggrChunk` chunks during 1h downsampling of 5m resolution blocks.
- [#5607](https://github.com/thanos-io/thanos/pull/5607) Query: Support custom lookback delta from request in query api.

### Changed

- [#5447](https://github.com/thanos-io/thanos/pull/5447) Promclient: Ignore 405 status codes for Prometheus buildVersion requests.
- [#5451](https://github.com/thanos-io/thanos/pull/5451) Azure: Reduce memory usage by not buffering file downloads entirely in memory.
- [#5484](https://github.com/thanos-io/thanos/pull/5484) Update Prometheus deps to v2.36.2.
- [#5511](https://github.com/thanos-io/thanos/pull/5511) Update Prometheus deps to v2.37.0.
- [#5588](https://github.com/thanos-io/thanos/pull/5588) Store: Improve index header reading performance by sorting values first.
- [#5596](https://github.com/thanos-io/thanos/pull/5596) Store: Filter external labels from matchers on LabelValues/LabelNames to improve performance.

## [v0.27.0](https://github.com/thanos-io/thanos/tree/release-0.27) - 2022.07.05

### Fixed
- [#5339](https://github.com/thanos-io/thanos/pull/5339) Receive: Fix deadlock on interrupt in routerOnly mode.
- [#5357](https://github.com/thanos-io/thanos/pull/5357) Store: fix groupcache handling of slashes.
- [#5427](https://github.com/thanos-io/thanos/pull/5427) Receive: Fix Ketama hashring replication consistency.

### Added

- [#5337](https://github.com/thanos-io/thanos/pull/5337) Thanos Object Store: Add the `prefix` option to buckets.
- [#5409](https://github.com/thanos-io/thanos/pull/5409) S3: Add option to force DNS style lookup.
- [#5352](https://github.com/thanos-io/thanos/pull/5352) Cache: Add cache metrics to groupcache.
- [#5391](https://github.com/thanos-io/thanos/pull/5391) Receive: Add relabeling support.
- [#5408](https://github.com/thanos-io/thanos/pull/5408) Receive: Add support for consistent hashrings.
- [#5391](https://github.com/thanos-io/thanos/pull/5391) Receive: Implement api/v1/status/tsdb.

### Changed

- [#5410](https://github.com/thanos-io/thanos/pull/5410) Query: Close() after using query. This should reduce bumps in memory allocations.
- [#5417](https://github.com/thanos-io/thanos/pull/5417) Ruler: *Breaking if you have not set this value (`--eval-interval`) yourself and rely on that value. :warning:*. Change the default evaluation interval from 30s to 1 minute in order to be compliant with Prometheus alerting compliance specification: https://github.com/prometheus/compliance/blob/main/alert_generator/specification.md#executing-an-alerting-rule.

### Removed

- [#5426](https://github.com/thanos-io/thanos/pull/5426) Compactor: Remove an unused flag `--block-sync-concurrency`.

## [v0.26.0](https://github.com/thanos-io/thanos/tree/release-0.26) - 2022.05.05

### Fixed
- [#5281](https://github.com/thanos-io/thanos/pull/5281) Blocks: Use correct separators for filesystem paths and object storage paths respectively.
- [#5300](https://github.com/thanos-io/thanos/pull/5300) Query: Ignore cache on queries with deduplication off.
- [#5324](https://github.com/thanos-io/thanos/pull/5324) Reloader: Force trigger reload when config rollbacked.

### Added

- [#5220](https://github.com/thanos-io/thanos/pull/5220) Query Frontend: Add `--query-frontend.forward-header` flag, forward headers to downstream querier.
- [#5250](https://github.com/thanos-io/thanos/pull/5250/files) Querier: Expose Query and QueryRange APIs through GRPC.
- [#5290](https://github.com/thanos-io/thanos/pull/5290) Add support for [ppc64le](https://en.wikipedia.org/wiki/Ppc64).

### Changed

- [#4838](https://github.com/thanos-io/thanos/pull/4838) Tracing: Chanced client for Stackdriver which deprecated "type: STACKDRIVER" in tracing YAML configuration. Use `type: GOOGLE_CLOUD` instead (`STACKDRIVER` type remains for backward compatibility).
- [#5170](https://github.com/thanos-io/thanos/pull/5170) All: Upgraded the TLS version from TLS1.2 to TLS1.3.
- [#5205](https://github.com/thanos-io/thanos/pull/5205) Rule: Add ruler labels as external labels in stateless ruler mode.
- [#5206](https://github.com/thanos-io/thanos/pull/5206) Cache: Add timeout for groupcache's fetch operation.
- [#5218](https://github.com/thanos-io/thanos/pull/5218) Tools: Thanos tools bucket downsample is now running continuously.
- [#5231](https://github.com/thanos-io/thanos/pull/5231) Tools: Bucket verify tool ignores blocks with deletion markers.
- [#5244](https://github.com/thanos-io/thanos/pull/5244) Query: Promote negative offset and `@` modifier to stable features as per Prometheus [#10121](https://github.com/prometheus/prometheus/pull/10121).
- [#5255](https://github.com/thanos-io/thanos/pull/5255) InfoAPI: Set store API unavailable when stores are not ready.
- [#5256](https://github.com/thanos-io/thanos/pull/5256) Update Prometheus deps v2.33.5.
- [#5271](https://github.com/thanos-io/thanos/pull/5271) DNS: Fix miekgdns resolver to work with CNAME records too.

### Removed

- [#5145](https://github.com/thanos-io/thanos/pull/5145) UI: Remove old Prometheus UI.

## [v0.25.2](https://github.com/thanos-io/thanos/releases/tag/v0.25.2) - 2022.03.24

### Fixed

- [#5202](https://github.com/thanos-io/thanos/pull/5202) Exemplars: Return empty data instead of `nil` if no data available.
- [#5204](https://github.com/thanos-io/thanos/pull/5204) Store: Fix data race in advertised label set in bucket store.
- [#5242](https://github.com/thanos-io/thanos/pull/5242) Ruler: Make ruler use the correct WAL directory.

## [v0.25.1](https://github.com/thanos-io/thanos/tree/release-0.25) - 2022.03.09

The binaries published with this release are built with Go1.17.8 to avoid [CVE-2022-24921](https://cve.mitre.org/cgi-bin/cvename.cgi?name=CVE-2022-24921).

### Fixed

- [#5226](https://github.com/thanos-io/thanos/pull/5226) Rebuild Thanos for v0.25.1 with Go 1.17.8

## [v0.25.0](https://github.com/thanos-io/thanos/tree/release-0.25) - 2022.02.23

### Added

- [#5153](https://github.com/thanos-io/thanos/pull/5153) Receive: option to extract tenant from client certificate
- [#5110](https://github.com/thanos-io/thanos/pull/5110) Block: Do not upload DebugMeta files to obj store.
- [#4963](https://github.com/thanos-io/thanos/pull/4963) Compactor, Store, Tools: Loading block metadata now only filters out duplicates within a source (or compaction group if replica labels are configured), and does so in parallel over sources.
- [#5089](https://github.com/thanos-io/thanos/pull/5089) S3: Create an empty map in the case SSE-KMS is used and no KMSEncryptionContext is passed.
- [#4970](https://github.com/thanos-io/thanos/pull/4970) Tools `tools bucket ls`: Added a new flag `exclude-delete` to exclude blocks marked for deletion.
- [#4903](https://github.com/thanos-io/thanos/pull/4903) Compactor: Added tracing support for compaction.
- [#4909](https://github.com/thanos-io/thanos/pull/4909) Compactor: Add flag --max-time / --min-time to filter blocks that are ready to be compacted.
- [#4942](https://github.com/thanos-io/thanos/pull/4942) Tracing: add `traceid_128bit` support for jaeger.
- [#4917](https://github.com/thanos-io/thanos/pull/4917) Query: add initial query pushdown for a subset of aggregations. Can be enabled with `--enable-feature=query-pushdown` on Thanos Query.
- [#4888](https://github.com/thanos-io/thanos/pull/4888) Cache: Support redis cache backend.
- [#4946](https://github.com/thanos-io/thanos/pull/4946) Store: Support tls_config configuration for the s3 minio client.
- [#4974](https://github.com/thanos-io/thanos/pull/4974) Store: Support tls_config configuration for connecting with Azure storage.
- [#4999](https://github.com/thanos-io/thanos/pull/4999) COS: Support `endpoint` configuration for vpc internal endpoint.
- [#5059](https://github.com/thanos-io/thanos/pull/5059) Compactor: Adding minimum retention flag validation for downsampling retention.
- [#4667](https://github.com/thanos-io/thanos/pull/4667) S3: Add a pure AWS-SDK auth for S3 storage.
- [#5111](https://github.com/thanos-io/thanos/pull/5111) Query: Add matcher support to Rules endpoint.
- [#5117](https://github.com/thanos-io/thanos/pull/5117) Bucket replicate: Added flag `--ignore-marked-for-deletion` to avoid replication of blocks with the deletion mark.
- [#5148](https://github.com/thanos-io/thanos/pull/5148) Receive: Add tenant tag for tracing spans.
- [#4927](https://github.com/thanos-io/thanos/pull/4927) Rule: Added ability to specify multiple remote write targets.
- [#4818](https://github.com/thanos-io/thanos/pull/4818) Store: Add Groupcache as a cache backend.

### Changed

- [#5144](https://github.com/thanos-io/thanos/pull/5144) UI: Improve graph color.
- [#5119](https://github.com/thanos-io/thanos/pull/5119) UI: Optimize Target, Alert and Service Discovery page and on each of them add a search bar.
- [#4885](https://github.com/thanos-io/thanos/pull/4885) Store: Make `queryStats` log with human-readable format.

### Fixed

- [#5102](https://github.com/thanos-io/thanos/pull/5102) UI: Filter block rows in bucket UI according to searched block ID.
- [#5051](https://github.com/thanos-io/thanos/pull/5051) Prober: Decrease 'changing probe status' log spamming.
- [#4918](https://github.com/thanos-io/thanos/pull/4918) Tracing: Fixing force tracing with Jaeger.
- [#4879](https://github.com/thanos-io/thanos/pull/4879) Bucket verify: Fixed bug causing wrong number of blocks to be checked.
- [#4908](https://github.com/thanos-io/thanos/pull/4908) UI: Show 'minus' icon and add tooltip when store min / max time is not available.
- [#4883](https://github.com/thanos-io/thanos/pull/4883) Mixin: adhere to RFC 1123 compatible component naming.
- [#5114](https://github.com/thanos-io/thanos/pull/5114) Tools `thanos bucket inspect`: Fix time formatting.
- [#5139](https://github.com/thanos-io/thanos/pull/5139) COS: Support multi-part upload, fix upload issue when index size is larger than 5GB.
- [#5014](https://github.com/thanos-io/thanos/pull/5014) Query: Set default times for `query_exemplars` API.
- [#5103](https://github.com/thanos-io/thanos/pull/5013) Store: Fix race condition in filesystem client's `Delete()`.

## [v0.24.0](https://github.com/thanos-io/thanos/tree/release-0.24) - 2021.12.22

### Added

- [#4977](https://github.com/thanos-io/thanos/pull/4977) Build: Upgrade to `bingo v0.5.2` and implements `gotesplit` to allow for parallelism in our GitHub e2e tests.
- [#4228](https://github.com/thanos-io/thanos/pull/4228) Tools `thanos bucket inspect`: Add flag `--output` to provide output method (table,csv,tsv).
- [#4282](https://github.com/thanos-io/thanos/pull/4282) Query: *breaking :warning:* Add `--endpoint` flag to the querier. The `--store` flag will eventually be replaced.
- [#4636](https://github.com/thanos-io/thanos/pull/4636) Azure: Support authentication using user-assigned managed identity
- [#4680](https://github.com/thanos-io/thanos/pull/4680) Query: Add `exemplar.partial-response` flag to control partial response.
- [#4679](https://github.com/thanos-io/thanos/pull/4679) Query: Add `enable-feature` flag to enable negative offsets and `@` modifier, similar to Prometheus.
- [#4696](https://github.com/thanos-io/thanos/pull/4696) Query: Add cache name to tracing spans.
- [#4710](https://github.com/thanos-io/thanos/pull/4710) Store: Add metric to capture timestamp of the last loaded block.
- [#4736](https://github.com/thanos-io/thanos/pull/4736) S3: Add capability to use custom AWS STS Endpoint.
- [#4764](https://github.com/thanos-io/thanos/pull/4764) Compactor: add `block-viewer.global.sync-block-timeout` flag to set the timeout of synchronization block metas.
- [#4801](https://github.com/thanos-io/thanos/pull/4801) Compactor: added Prometheus metrics for tracking the progress of compaction and downsampling.
- [#4444](https://github.com/thanos-io/thanos/pull/4444) UI: add mark deletion and no compaction to the Block UI.
- [#4576](https://github.com/thanos-io/thanos/pull/4576) UI: add filter compaction level to the Block UI.
- [#4731](https://github.com/thanos-io/thanos/pull/4731) Rule: add stateless mode to ruler according to https://thanos.io/tip/proposals-done/202005-scalable-rule-storage.md/. Continue https://github.com/thanos-io/thanos/pull/4250.
- [#4612](https://github.com/thanos-io/thanos/pull/4612) Sidecar: add `--prometheus.http-client` and `--prometheus.http-client-file` flag for sidecar to connect Prometheus with basic auth or TLS.
- [#4847](https://github.com/thanos-io/thanos/pull/4847) Query: add `--alert.query-url` which is used in the user interface for rules/alerts pages. By default the HTTP listen address is used for this URL.
- [#4856](https://github.com/thanos-io/thanos/pull/4856) Mixin: Add Query Frontend Grafana dashboard.
- [#4848](https://github.com/thanos-io/thanos/pull/4848) Compactor: added Prometheus metric for tracking the progress of retention.
- [#4874](https://github.com/thanos-io/thanos/pull/4874) Query: Add `--endpoint-strict` flag to statically configure Thanos API server endpoints. It is similar to `--store-strict` but supports passing any Thanos gRPC APIs: StoreAPI, MetadataAPI, RulesAPI, TargetsAPI and ExemplarsAPI.
- [#4868](https://github.com/thanos-io/thanos/pull/4868) Rule: Support ruleGroup limit introduced by Prometheus v2.31.0.
- [#4897](https://github.com/thanos-io/thanos/pull/4897) Query: Add validation for querier address flags.

### Fixed

- [#4508](https://github.com/thanos-io/thanos/pull/4508) Sidecar, Mixin: Rename `ThanosSidecarUnhealthy` to `ThanosSidecarNoConnectionToStartedPrometheus`; Remove `ThanosSidecarPrometheusDown` alert; Remove unused `thanos_sidecar_last_heartbeat_success_time_seconds` metrics.
- [#4663](https://github.com/thanos-io/thanos/pull/4663) Fetcher: Fix discovered data races.
- [#4754](https://github.com/thanos-io/thanos/pull/4754) Query: Fix possible panic on stores endpoint.
- [#4753](https://github.com/thanos-io/thanos/pull/4753) Store: validate block sync concurrency parameter.
- [#4779](https://github.com/thanos-io/thanos/pull/4779) Examples: Fix the interactive test for MacOS users.
- [#4792](https://github.com/thanos-io/thanos/pull/4792) Store: Fix data race in BucketedBytes pool.
- [#4769](https://github.com/thanos-io/thanos/pull/4769) Query Frontend: Add "X-Request-ID" field and other fields to start call log.
- [#4709](https://github.com/thanos-io/thanos/pull/4709) Store: Fix panic when the application is stopped.
- [#4777](https://github.com/thanos-io/thanos/pull/4777) Query: Fix data race in exemplars server.
- [#4811](https://github.com/thanos-io/thanos/pull/4811) Query: Fix data race in metadata, rules, and targets servers.
- [#4795](https://github.com/thanos-io/thanos/pull/4795) Query: Fix deadlock in endpointset.
- [#4928](https://github.com/thanos-io/thanos/pull/4928) Azure: Only create an http client once, to conserve memory.
- [#4962](https://github.com/thanos-io/thanos/pull/4962) Compact/downsample: fix deadlock if error occurs with some backlog of blocks; fixes [this pull request](https://github.com/thanos-io/thanos/pull/4430). Affected versions are 0.22.0 - 0.23.1.

### Changed

- [#4864](https://github.com/thanos-io/thanos/pull/4864) UI: Remove the old PromQL editor.
- [#4708](https://github.com/thanos-io/thanos/pull/4708) Receive: Remove gRPC message size limit, which fixes errors commonly seen when receivers forward messages within a hashring.

## [v0.23.2](https://github.com/thanos-io/thanos/tree/release-0.23) - 2021.12.22

### Fixed

- [#4795](https://github.com/thanos-io/thanos/pull/4795) Query: Fix deadlock in endpointset.
- [#4962](https://github.com/thanos-io/thanos/pull/4962) Compact/downsample: fix deadlock if error occurs with some backlog of blocks; fixes [this pull request](https://github.com/thanos-io/thanos/pull/4430). Affected versions are 0.22.0 - 0.23.1.
- [#4939](https://github.com/thanos-io/thanos/pull/4939) Sidecar: set Sidecar to NOT READY when it cannot establish a connection with Prometheus
- [#4864](https://github.com/thanos-io/thanos/pull/4864) UI: Remove the old PromQL editor

## [v0.23.1](https://github.com/thanos-io/thanos/tree/release-0.23) - 2021.10.1

- [#4714](https://github.com/thanos-io/thanos/pull/4714) EndpointSet: Do not use unimplemented yet new InfoAPI to obtain metadata (avoids unnecessary HTTP roundtrip, instrumentation/alerts spam and logs).

## [v0.23.2](https://github.com/thanos-io/thanos/tree/release-0.23) - 2021.12.22

### Fixed

- [#4795](https://github.com/thanos-io/thanos/pull/4795) Query: Fix deadlock in endpointset.
- [#4962](https://github.com/thanos-io/thanos/pull/4962) Compact/downsample: fix deadlock if error occurs with some backlog of blocks; fixes [this pull request](https://github.com/thanos-io/thanos/pull/4430). Affected versions are 0.22.0 - 0.23.1.

## [v0.23.1](https://github.com/thanos-io/thanos/tree/release-0.23) - 2021.10.1

### Fixed

- [#4714](https://github.com/thanos-io/thanos/pull/4714) Endpointset: Do not use info client to obtain metadata.

## [v0.23.0](https://github.com/thanos-io/thanos/tree/release-0.23) - 2021.09.23

### Added

- [#4453](https://github.com/thanos-io/thanos/pull/4453) Tools `thanos bucket web`: Add flag `--selector.relabel-config-file` / `--selector.relabel-config` / `--max-time` / `--min-time` to filter served blocks.
- [#4482](https://github.com/thanos-io/thanos/pull/4482) Store: Add `http_config` option for COS object store client.
- [#4487](https://github.com/thanos-io/thanos/pull/4487) Query/Store: Add memcached auto discovery support for all caching clients.
- [#4444](https://github.com/thanos-io/thanos/pull/4444) UI: Add search to the Block UI.
- [#4509](https://github.com/thanos-io/thanos/pull/4509) Logging: Add `duration_ms` in int64 to the logs for easier log filtering.
- [#4462](https://github.com/thanos-io/thanos/pull/4462) UI: Highlighting blocks overlap in the Block UI.
- [#4469](https://github.com/thanos-io/thanos/pull/4469) Compact: Add flag `compact.skip-block-with-out-of-order-chunks` to skip blocks with out-of-order chunks during compaction instead of halting.
- [#4506](https://github.com/thanos-io/thanos/pull/4506) Store: Add `Baidu BOS` object storage, see [documents](docs/storage.md#baidu-bos) for further information.
- [#4552](https://github.com/thanos-io/thanos/pull/4552) Compact: Add `thanos_compact_downsample_duration_seconds` histogram metric.
- [#4594](https://github.com/thanos-io/thanos/pull/4594) Reloader: Expose metrics in config reloader to give info on the last operation.
- [#4619](https://github.com/thanos-io/thanos/pull/4619) Tracing: Added consistent tags to Series call from Querier about number important series statistics: `processed.series`, `processed.samples`, `processed.samples` and `processed.bytes`. This will give admin idea of how much data each component processes per query.
- [#4623](https://github.com/thanos-io/thanos/pull/4623) Query-frontend: Make HTTP downstream tripper (client) configurable via parameters `--query-range.downstream-tripper-config` and `--query-range.downstream-tripper-config-file`. If your downstream URL is localhost or 127.0.0.1 then it is strongly recommended to bump `max_idle_conns_per_host` to at least 100 so that `query-frontend` could properly use HTTP keep-alive connections and thus reduce the latency of `query-frontend` by about 20%.

### Fixed

- [#4468](https://github.com/thanos-io/thanos/pull/4468) Rule: Fix temporary rule filename composition issue.
- [#4476](https://github.com/thanos-io/thanos/pull/4476) UI: Fix incorrect html escape sequence used for '>' symbol.
- [#4532](https://github.com/thanos-io/thanos/pull/4532) Mixin: Fix "all jobs" selector in thanos mixin dashboards.
- [#4607](https://github.com/thanos-io/thanos/pull/4607) Azure: Fix Azure MSI Rate Limit.

### Changed

- [#4519](https://github.com/thanos-io/thanos/pull/4519) Query: Switch to miekgdns DNS resolver as the default one.
- [#4586](https://github.com/thanos-io/thanos/pull/4586) Update Prometheus/Cortex dependencies and implement LabelNames() pushdown as a result; provides massive speed-up for the labels API in Thanos Query.
- [#4421](https://github.com/thanos-io/thanos/pull/4421) *breaking :warning:*: `--store` (in the future, to be renamed to `--endpoints`) now supports passing any APIs from Thanos gRPC APIs: StoreAPI, MetadataAPI, RulesAPI, TargetsAPI and ExemplarsAPI (in oppose in the past you have to put it in hidden `--targets`, `--rules` etc flags). `--store` will now automatically detect what APIs server exposes.
- [#4669](https://github.com/thanos-io/thanos/pull/4669) Moved Prometheus dependency to v2.30.

## [v0.22.0](https://github.com/thanos-io/thanos/tree/release-0.22) - 2021.07.22

### Added

- [#4394](https://github.com/thanos-io/thanos/pull/4394) Add error logs to receiver when write request rejected with invalid replica
- [#4403](https://github.com/thanos-io/thanos/pull/4403) UI: Add sorting and filtering to flags page
- [#4299](https://github.com/thanos-io/thanos/pull/4299) Tracing: Add tracing to exemplar APIs.
- [#4327](https://github.com/thanos-io/thanos/pull/4327) Add environment variable substitution to all YAML configuration flags.
- [#4239](https://github.com/thanos-io/thanos/pull/4239) Add penalty based deduplication mode for compactor.
- [#4292](https://github.com/thanos-io/thanos/pull/4292) Receive: Enable exemplars ingestion and querying.
- [#4392](https://github.com/thanos-io/thanos/pull/4392) Tools: Added `--delete-blocks` to bucket rewrite tool to mark the original blocks for deletion after rewriting is done.
- [#3970](https://github.com/thanos-io/thanos/pull/3970) Azure: Adds more configuration options for Azure blob storage. This allows for pipeline and reader specific configuration. Implements HTTP transport configuration options. These options allows for more fine-grained control on timeouts and retries. Implements MSI authentication as second method of authentication via a service principal token.
- [#4406](https://github.com/thanos-io/thanos/pull/4406) Tools: Add retention command for applying retention policy on the bucket.
- [#4430](https://github.com/thanos-io/thanos/pull/4430) Compact: Add flag `downsample.concurrency` to specify the concurrency of downsampling blocks.

### Fixed

- [#4384](https://github.com/thanos-io/thanos/pull/4384) Fix the experimental PromQL editor when used on multiple line.
- [#4342](https://github.com/thanos-io/thanos/pull/4342) ThanosSidecarUnhealthy doesn't fire if the sidecar is never healthy
- [#4388](https://github.com/thanos-io/thanos/pull/4388) Receive: fix bug in forwarding remote-write requests within the hashring via gRPC when TLS is enabled on the HTTP server but not on the gRPC server.
- [#4442](https://github.com/thanos-io/thanos/pull/4442) Ruler: fix SIGHUP reload signal not working.

### Changed

- [#4354](https://github.com/thanos-io/thanos/pull/4354) Receive: use the S2 library for decoding Snappy data; saves about 5-7% of CPU time in the Receive component when handling incoming remote write requests
- [#4369](https://github.com/thanos-io/thanos/pull/4354) Build: do not upgrade apline version

## [v0.21.1](https://github.com/thanos-io/thanos/releases/tag/v0.21.1) - 2021.06.04

### Fixed

- [#4308](https://github.com/thanos-io/thanos/pull/4308) Sidecar: reloader: fix output config file permission

## [v0.21.0](https://github.com/thanos-io/thanos/releases/tag/v0.21.0) - 2021.06.03

### Added

- [#4117](https://github.com/thanos-io/thanos/pull/4117) Mixin: new alert ThanosReceiveTrafficBelowThreshold to flag if the ingestion average of the last hour dips below 50% of the ingestion average for the last 12 hours.
- [#4107](https://github.com/thanos-io/thanos/pull/4107) Store: `LabelNames` and `LabelValues` now support label matchers.
- [#3940](https://github.com/thanos-io/thanos/pull/3940) Sidecar: Added matchers support to `LabelValues`
- [#4171](https://github.com/thanos-io/thanos/pull/4171) Docker: Busybox image updated to latest (1.33.1)
- [#4175](https://github.com/thanos-io/thanos/pull/4175) Added Tag Configuration Support Lightstep Tracing
- [#4176](https://github.com/thanos-io/thanos/pull/4176) Query API: Adds optional `Stats param` to return stats for query APIs
- [#4125](https://github.com/thanos-io/thanos/pull/4125) Rule: Add `--alert.relabel-config` / `--alert.relabel-config-file` allowing to specify alert relabel configurations like [Prometheus](https://prometheus.io/docs/prometheus/latest/configuration/configuration/#relabel_config)
- [#4211](https://github.com/thanos-io/thanos/pull/4211) Add TLS and basic authentication to Thanos APIs
- [#4249](https://github.com/thanos-io/thanos/pull/4249) UI: add dark theme
- [#3707](https://github.com/thanos-io/thanos/pull/3707) Tools: Added `--rewrite.to-relabel-config` to bucket rewrite tool to support series relabel from given blocks.

### Fixed

- [#4105](https://github.com/thanos-io/thanos/pull/4105) Tools: Add glob support for filepath in tools command

### Changed

- [#4223](https://github.com/thanos-io/thanos/pull/4223) Query: federated exemplars API only add replica labels to series labels, not to exemplar labels.

## [v0.20.2](https://github.com/thanos-io/thanos/releases/tag/v0.20.2) - 2021.05.20

### Fixed

- [#4208](https://github.com/thanos-io/thanos/pull/4208) UI: Fix infinite redirection loop on root (/).

## [v0.20.1](https://github.com/thanos-io/thanos/releases/tag/v0.20.1) - 2021.04.30

### Fixed

- [#4123](https://github.com/thanos-io/thanos/pull/4123) Query: match external labels for exemplars API.

### Changed

-

### Removed

-

## [v0.20.0](https://github.com/thanos-io/thanos/releases/tag/v0.20.0) - 2021.04.28

### Added

- [#4029](https://github.com/thanos-io/thanos/pull/4029) Mixin: Remove dependency on the rule dashboard when generating the compact dashboard
- [#4019](https://github.com/thanos-io/thanos/pull/4019) Query: Adds query range histogram.
- [#3846](https://github.com/thanos-io/thanos/pull/3846) Query: Added federated exemplars API support.
- [#3350](https://github.com/thanos-io/thanos/pull/3350) Query/Sidecar: Added targets API support. You can now configure you Querier to fetch Prometheus targets from leaf Prometheus-es!
- [#3977](https://github.com/thanos-io/thanos/pull/3977) Expose exemplars for `http_request_duration_seconds` histogram if tracing is enabled.
- [#3903](https://github.com/thanos-io/thanos/pull/3903) Store: Returning custom grpc code when reaching series/chunk limits.
- [#3919](https://github.com/thanos-io/thanos/pull/3919) Allow to disable automatically setting CORS headers using `--web.disable-cors` flag in each component that exposes an API.
- [#3840](https://github.com/thanos-io/thanos/pull/3840) Tools: Added a flag to support rewrite Prometheus TSDB blocks.
- [#3920](https://github.com/thanos-io/thanos/pull/3920) Query Frontend: Support `max_item_size` in Query frontend Memcached cache.
- [#4078](https://github.com/thanos-io/thanos/pull/4078) receive: Improved efficiency of multitsdb appends, upgraded Prometheus deps.

### Fixed

- [#3204](https://github.com/thanos-io/thanos/pull/3204) Mixin: Use sidecar's metric timestamp for healthcheck.
- [#3922](https://github.com/thanos-io/thanos/pull/3922) \*: Fix panic in http logging middleware.
- [#3960](https://github.com/thanos-io/thanos/pull/3960) Ruler: Fix deduplication of equal alerts with different labels.
- [#3937](https://github.com/thanos-io/thanos/pull/3937) Store: Fix race condition in chunk pool.
- [#4017](https://github.com/thanos-io/thanos/pull/4017) Query Frontend: fix downsampling iterator returning duplicate samples.
- [#4041](https://github.com/thanos-io/thanos/pull/4041) Logging: fix the HTTP logger.

### Changed

- [#3929](https://github.com/thanos-io/thanos/pull/3929) Store: Adds the name of the instantiated memcached client to log info.
- [#3827](https://github.com/thanos-io/thanos/pull/3827) Upgrade Go version to 1.16
- [#3948](https://github.com/thanos-io/thanos/pull/3948) Receiver: Adjust `http_request_duration_seconds` buckets for low latency requests.
- [#3856](https://github.com/thanos-io/thanos/pull/3856) Mixin: *breaking :warning:* Introduce flexible multi-cluster/namespace mode for alerts and dashboards. Removes jobPrefix config option. Removes `namespace` by default.
- [#3937](https://github.com/thanos-io/thanos/pull/3937) Store: Reduce memory usage for range queries.
- [#4045](https://github.com/thanos-io/thanos/pull/4045) UI: Enable Targets page in Querier UI.
- [#4062](https://github.com/thanos-io/thanos/pull/4062) Flags: Sort flags alphabetically.
- [#4081](https://github.com/thanos-io/thanos/pull/4081) UI: Make the ReactUI the default one.
- [#4085](https://github.com/thanos-io/thanos/pull/4085) Receive: Improved Performance for err path.
- [#4094](https://github.com/thanos-io/thanos/pull/4094) \*: Upgrade Prometheus & Alertmanager.

## [v0.19.0](https://github.com/thanos-io/thanos/releases/tag/v0.19.0) - 2021.03.31

- [#3700](https://github.com/thanos-io/thanos/pull/3700) Compact/Web: Make old bucket viewer UI work with vanilla Prometheus blocks.
- [#3657](https://github.com/thanos-io/thanos/pull/3657) \*: It's now possible to configure HTTP transport options for S3 client.
- [#3752](https://github.com/thanos-io/thanos/pull/3752) Compact/Store: Added `--block-meta-fetch-concurrency` allowing to configure number of go routines for block metadata synchronization.
- [#3723](https://github.com/thanos-io/thanos/pull/3723) Query Frontend: Added `--query-range.request-downsampled` flag enabling additional queries for downsampled data in case of empty or incomplete response to range request.
- [#3579](https://github.com/thanos-io/thanos/pull/3579) Cache: Added inmemory cache for caching bucket.
- [#3792](https://github.com/thanos-io/thanos/pull/3792) Receiver: Added `--tsdb.allow-overlapping-blocks` flag to allow overlapping tsdb blocks and enable vertical compaction.
- [#3740](https://github.com/thanos-io/thanos/pull/3740) Query: Added `--query.default-step` flag to set default step. Useful when your tenant scrape interval is stable and far from default UI's 1s.
- [#3686](https://github.com/thanos-io/thanos/pull/3686) Query/Sidecar: Added metric metadata API support. You can now configure you Querier to fetch Prometheus metrics metadata from leaf Prometheus-es!
- [#3031](https://github.com/thanos-io/thanos/pull/3031) Compact/Sidecar/Receive/Rule: Added `--hash-func`. If some function has been specified, writers calculate hashes using that function of each file in a block before uploading them. If those hashes exist in the `meta.json` file then Compact does not download the files if they already exist on disk and with the same hash. This also means that the data directory passed to Thanos Compact is only *cleared once at boot* or *if everything succeeds*. So, if you, for example, use persistent volumes on k8s and your Thanos Compact crashes or fails to make an iteration properly then the last downloaded files are not wiped from the disk. The directories that were created the last time are only wiped again after a successful iteration or if the previously picked up blocks have disappeared.

### Fixed

- [#3705](https://github.com/thanos-io/thanos/pull/3705) Store: Fix race condition leading to failing queries or possibly incorrect query results.
- [#3661](https://github.com/thanos-io/thanos/pull/3661) Compact: Deletion-mark.json is deleted as the last one, which could in theory lead to potential store gateway load or query error for such in-deletion block.
- [#3760](https://github.com/thanos-io/thanos/pull/3760) Store: Fix panic caused by a race condition happening on concurrent index-header reader usage and unload, when `--store.enable-index-header-lazy-reader` is enabled.
- [#3759](https://github.com/thanos-io/thanos/pull/3759) Store: Fix panic caused by a race condition happening on concurrent index-header lazy load and unload, when `--store.enable-index-header-lazy-reader` is enabled.
- [#3773](https://github.com/thanos-io/thanos/pull/3773) Compact: Fixed compaction planner size check, making sure we don't create too large blocks.
- [#3814](https://github.com/thanos-io/thanos/pull/3814) Store: Decreased memory utilisation while fetching block's chunks.
- [#3815](https://github.com/thanos-io/thanos/pull/3815) Receive: Improve handling of empty time series from clients
- [#3795](https://github.com/thanos-io/thanos/pull/3795) s3: A truncated "get object" response is reported as error.
- [#3899](https://github.com/thanos-io/thanos/pull/3899) Receive: Correct the inference of client gRPC configuration.
- [#3943](https://github.com/thanos-io/thanos/pull/3943) Receive: Fixed memory regression introduced in v0.17.0.
- [#3960](https://github.com/thanos-io/thanos/pull/3960) Query: Fixed deduplication of equal alerts with different labels.

### Changed

- [#3804](https://github.com/thanos-io/thanos/pull/3804) Ruler, Receive, Querier: Updated Prometheus dependency. TSDB characteristics might have changed.

## [v0.18.0](https://github.com/thanos-io/thanos/releases/tag/v0.18.0) - 2021.01.27

### Added

- [#3380](https://github.com/thanos-io/thanos/pull/3380) Mixin: Add block deletion panels for compactor dashboards.
- [#3568](https://github.com/thanos-io/thanos/pull/3568) Store: Optimized inject label stage of index lookup.
- [#3566](https://github.com/thanos-io/thanos/pull/3566) StoreAPI: Support label matchers in labels API.
- [#3531](https://github.com/thanos-io/thanos/pull/3531) Store: Optimized common cases for time selecting smaller amount of series by avoiding looking up symbols.
- [#3469](https://github.com/thanos-io/thanos/pull/3469) StoreAPI: Added `hints` field to `LabelNamesRequest` and `LabelValuesRequest`. Hints are an opaque data structure that can be used to carry additional information from the store and its content is implementation-specific.
- [#3421](https://github.com/thanos-io/thanos/pull/3421) Tools: Added `thanos tools bucket rewrite` command allowing to delete series from given block.
- [#3509](https://github.com/thanos-io/thanos/pull/3509) Store: Added a CLI flag to limit the number of series that are touched.
- [#3444](https://github.com/thanos-io/thanos/pull/3444) Query Frontend: Make POST request to downstream URL for labels and series API endpoints.
- [#3388](https://github.com/thanos-io/thanos/pull/3388) Tools: Bucket replicator now can specify block IDs to copy.
- [#3385](https://github.com/thanos-io/thanos/pull/3385) Tools: Bucket prints extra statistics for block index with debug log-level.
- [#3121](https://github.com/thanos-io/thanos/pull/3121) Receive: Added `--receive.hashrings` alternative to `receive.hashrings-file` flag (lower priority). The flag expects the literal hashring configuration in JSON format.

### Fixed

- [#3567](https://github.com/thanos-io/thanos/pull/3567) Mixin: Reintroduce `thanos_objstore_bucket_operation_failures_total` alert.
- [#3527](https://github.com/thanos-io/thanos/pull/3527) Query Frontend: Fix query_range behavior when start/end times are the same
- [#3560](https://github.com/thanos-io/thanos/pull/3560) Query Frontend: Allow separate label cache
- [#3672](https://github.com/thanos-io/thanos/pull/3672) Rule: Prevent crashing due to `no such host error` when using `dnssrv+` or `dnssrvnoa+`.
- [#3461](https://github.com/thanos-io/thanos/pull/3461) Compact, Shipper, Store: Fixed panic when no external labels are set in block metadata.

### Changed

- [#3496](https://github.com/thanos-io/thanos/pull/3496) S3: Respect SignatureV2 flag for all credential providers.
- [#2732](https://github.com/thanos-io/thanos/pull/2732) Swift: Switched to a new library [ncw/swift](https://github.com/ncw/swift) providing large objects support. By default, segments will be uploaded to the same container directory `segments/` if the file is bigger than `1GB`. To change the defaults see [the docs](docs/storage.md#openstack-swift).
- [#3626](https://github.com/thanos-io/thanos/pull/3626) Shipper: Failed upload of `meta.json` file doesn't cause block cleanup anymore. This has a potential to generate corrupted blocks under specific conditions. Partial block is left in bucket for later cleanup.

## [v0.17.2](https://github.com/thanos-io/thanos/releases/tag/v0.17.2) - 2020.12.07

### Fixed

- [#3532](https://github.com/thanos-io/thanos/pull/3532) compact: do not cleanup blocks on boot. Reverts the behavior change introduced in [#3115](https://github.com/thanos-io/thanos/pull/3115) as in some very bad cases the boot of Thanos Compact took a very long time since there were a lot of blocks-to-be-cleaned.
- [#3520](https://github.com/thanos-io/thanos/pull/3520) Fix index out of bound bug when comparing ZLabelSets.

## [v0.17.1](https://github.com/thanos-io/thanos/releases/tag/v0.17.1) - 2020.11.24

### Fixed

- [#3480](https://github.com/thanos-io/thanos/pull/3480) Query Frontend: Fixed regression.
- [#3734](https://github.com/thanos-io/thanos/pull/3734) pkg/rules/proxy: fix hotlooping when receiving client errors

### Changed

- [#3498](https://github.com/thanos-io/thanos/pull/3498) Enabled debug.SetPanicOnFault(true) which allow us to recover on queries causing SEG FAULTs (e.g unmmaped memory access).

## [v0.17.0](https://github.com/thanos-io/thanos/releases/tag/v0.17.0) - 2020.11.18

### Added

- [#3259](https://github.com/thanos-io/thanos/pull/3259) Thanos BlockViewer: Added a button in the blockviewer that allows users to download the metadata of a block.
- [#3261](https://github.com/thanos-io/thanos/pull/3261) Thanos Store: Use segment files specified in meta.json file, if present. If not present, Store does the LIST operation as before.
- [#3276](https://github.com/thanos-io/thanos/pull/3276) Query Frontend: Support query splitting and retry for label names, label values and series requests.
- [#3315](https://github.com/thanos-io/thanos/pull/3315) Query Frontend: Support results caching for label names, label values and series requests.
- [#3346](https://github.com/thanos-io/thanos/pull/3346) Ruler UI: Fix a bug preventing the /rules endpoint from loading.
- [#3115](https://github.com/thanos-io/thanos/pull/3115) compact: now deletes partially uploaded and blocks with deletion marks concurrently. It does that at the beginning and then every `--compact.cleanup-interval` time period. By default it is 5 minutes.
- [#3312](https://github.com/thanos-io/thanos/pull/3312) s3: add list_objects_version config option for compatibility.
- [#3356](https://github.com/thanos-io/thanos/pull/3356) Query Frontend: Add a flag to disable step alignment middleware for query range.
- [#3378](https://github.com/thanos-io/thanos/pull/3378) Ruler: added the ability to send queries via the HTTP method POST. Helps when alerting/recording rules are extra long because it encodes the actual parameters inside of the body instead of the URI. Thanos Ruler now uses POST by default unless `--query.http-method` is set `GET`.
- [#3381](https://github.com/thanos-io/thanos/pull/3381) Querier UI: Add ability to enable or disable metric autocomplete functionality.
- [#2979](https://github.com/thanos-io/thanos/pull/2979) Replicator: Add the ability to replicate blocks within a time frame by passing --min-time and --max-time
- [#3398](https://github.com/thanos-io/thanos/pull/3398) Query Frontend: Add default config for query frontend memcached config.
- [#3277](https://github.com/thanos-io/thanos/pull/3277) Thanos Query: Introduce dynamic lookback interval. This allows queries with large step to make use of downsampled data.
- [#3409](https://github.com/thanos-io/thanos/pull/3409) Compactor: Added support for no-compact-mark.json which excludes the block from compaction.
- [#3245](https://github.com/thanos-io/thanos/pull/3245) Query Frontend: Add `query-frontend.org-id-header` flag to specify HTTP header(s) to populate slow query log (e.g. X-Grafana-User).
- [#3431](https://github.com/thanos-io/thanos/pull/3431) Store: Added experimental support to lazy load index-headers at query time. When enabled via `--store.enable-index-header-lazy-reader` flag, the store-gateway will load into memory an index-header only once it's required at query time. Index-header will be automatically released after `--store.index-header-lazy-reader-idle-timeout` of inactivity.
  - This, generally, reduces baseline memory usage of store when inactive, as well as a total number of mapped files (which is limited to 64k in some systems.
- [#3437](https://github.com/thanos-io/thanos/pull/3437) StoreAPI: Added `hints` field to `LabelNamesResponse` and `LabelValuesResponse`. Hints in an opaque data structure that can be used to carry additional information from the store and its content is implementation specific.
  - This, generally, reduces baseline memory usage of store when inactive, as well as a total number of mapped files (which is limited to 64k in some systems.
- [#3415](https://github.com/thanos-io/thanos/pull/3415) Tools: Added `thanos tools bucket mark` command that allows to mark given block for deletion or for no-compact

### Fixed

- [#3257](https://github.com/thanos-io/thanos/pull/3257) Ruler: Prevent Ruler from crashing when using default DNS to lookup hosts that results in "No such hosts" errors.
- [#3331](https://github.com/thanos-io/thanos/pull/3331) Disable Azure blob exception logging
- [#3341](https://github.com/thanos-io/thanos/pull/3341) Disable Azure blob syslog exception logging
- [#3414](https://github.com/thanos-io/thanos/pull/3414) Set CORS for Query Frontend
- [#3437](https://github.com/thanos-io/thanos/pull/3437) Add external labels to Labels APIs.

### Changed

- [#3452](https://github.com/thanos-io/thanos/pull/3452) Store: Index cache posting compression is now enabled by default. Removed `experimental.enable-index-cache-postings-compression` flag.
- [#3410](https://github.com/thanos-io/thanos/pull/3410) Compactor: Changed metric `thanos_compactor_blocks_marked_for_deletion_total` to `thanos_compactor_blocks_marked_total` with `marker` label. Compactor will now automatically disable compaction for blocks with large index that would output blocks after compaction larger than specified value (by default: 64GB). This automatically handles the Promethus [format limit](https://github.com/thanos-io/thanos/issues/1424).
- [#2906](https://github.com/thanos-io/thanos/pull/2906) Tools: Refactor Bucket replicate execution. Removed all `thanos_replicate_origin_.*` metrics.
  - `thanos_replicate_origin_meta_loads_total` can be replaced by `blocks_meta_synced{state="loaded"}`.
  - `thanos_replicate_origin_partial_meta_reads_total` can be replaced by `blocks_meta_synced{state="failed"}`.
- [#3309](https://github.com/thanos-io/thanos/pull/3309) Compact: *breaking :warning:* Rename metrics to match naming convention. This includes metrics starting with `thanos_compactor` to `thanos_compact`, `thanos_querier` to `thanos_query` and `thanos_ruler` to `thanos_rule`.

## [v0.16.0](https://github.com/thanos-io/thanos/releases/tag/v0.16.0) - 2020.10.26

Highlights:

- New Thanos component, [Query Frontend](docs/components/query-frontend.md) has more options and supports shared cache (currently: Memcached).
- Added debug mode in Thanos UI that allows to filter Stores to query from by their IPs from Store page (!). This helps enormously in e.g debugging the slowest store etc. All raw Thanos API allows passing `storeMatch[]` arguments with `__address__` matchers.
- Improved debuggability on all Thanos components by exposing [off-CPU profiles thanks to fgprof endpoint](https://github.com/felixge/fgprof).
- Significantly improved sidecar latency and CPU usage for metrics fetches.

### Fixed

- [#3234](https://github.com/thanos-io/thanos/pull/3234) UI: Fix assets not loading when `--web.prefix-header` is used.
- [#3184](https://github.com/thanos-io/thanos/pull/3184) Compactor: Fixed support for `web.external-prefix` for Compactor UI.

### Added

- [#3114](https://github.com/thanos-io/thanos/pull/3114) Query Frontend: Added support for Memcached cache.
  - **breaking** Renamed flag `log_queries_longer_than` to `log-queries-longer-than`.
- [#3166](https://github.com/thanos-io/thanos/pull/3166) UIs: Added UI for passing a `storeMatch[]` parameter to queries.
- [#3181](https://github.com/thanos-io/thanos/pull/3181) Logging: Added debug level logging for responses between 300-399
- [#3133](https://github.com/thanos-io/thanos/pull/3133) Query: Allowed passing a `storeMatch[]` to Labels APIs; Time range metadata based store filtering is supported on Labels APIs.
- [#3146](https://github.com/thanos-io/thanos/pull/3146) Sidecar: Significantly improved sidecar latency (reduced ~2x). Added `thanos_sidecar_prometheus_store_received_frames` histogram metric.
- [#3147](https://github.com/thanos-io/thanos/pull/3147) Querier: Added `query.metadata.default-time-range` flag to specify the default metadata time range duration for retrieving labels through Labels and Series API when the range parameters are not specified. The zero value means range covers the time since the beginning.
- [#3207](https://github.com/thanos-io/thanos/pull/3207) Query Frontend: Added `cache-compression-type` flag to use compression in the query frontend cache.
- [#3122](https://github.com/thanos-io/thanos/pull/3122) \*: All Thanos components have now `/debug/fgprof` endpoint on HTTP port allowing to get [off-CPU profiles as well](https://github.com/felixge/fgprof).
- [#3109](https://github.com/thanos-io/thanos/pull/3109) Query Frontend: Added support for `Cache-Control` HTTP response header which controls caching behaviour. So far `no-store` value is supported and it makes the response skip cache.
- [#3092](https://github.com/thanos-io/thanos/pull/3092) Tools: Added `tools bucket cleanup` CLI tool that deletes all blocks marked to be deleted.

### Changed

- [#3136](https://github.com/thanos-io/thanos/pull/3136) Sidecar: **breaking** Added metric `thanos_sidecar_reloader_config_apply_operations_total` and rename metric `thanos_sidecar_reloader_config_apply_errors_total` to `thanos_sidecar_reloader_config_apply_operations_failed_total`.
- [#3154](https://github.com/thanos-io/thanos/pull/3154) Querier: **breaking** Added metric `thanos_query_gate_queries_max`. Remove metric `thanos_query_concurrent_selects_gate_queries_in_flight`.
- [#3154](https://github.com/thanos-io/thanos/pull/3154) Store: **breaking** Renamed metric `thanos_bucket_store_queries_concurrent_max` to `thanos_bucket_store_series_gate_queries_max`.
- [#3179](https://github.com/thanos-io/thanos/pull/3179) Store: context.Canceled will not increase `thanos_objstore_bucket_operation_failures_total`.
- [#3136](https://github.com/thanos-io/thanos/pull/3136) Sidecar: Improved detection of directory changes for Prometheus config.
  - **breaking** Added metric `thanos_sidecar_reloader_config_apply_operations_total` and rename metric `thanos_sidecar_reloader_config_apply_errors_total` to `thanos_sidecar_reloader_config_apply_operations_failed_total`.
- [#3022](https://github.com/thanos-io/thanos/pull/3022) \*: Thanos images are now build with Go 1.15.
- [#3205](https://github.com/thanos-io/thanos/pull/3205) \*: Updated TSDB to ~2.21

## [v0.15.0](https://github.com/thanos-io/thanos/releases/v0.15.0) - 2020.09.07

Highlights:

- Added new Thanos component: [Query Frontend](https://thanos.io/v0.15/components/query-frontend.md/) responsible for response caching, query scheduling and parallelization (based on Cortex Query Frontend).
- Added various new, improved UIs to Thanos based on React: Querier BuildInfo & Flags, Ruler UI, BlockViewer.
- Optimized Sidecar, Store, Receive, Ruler data retrieval with new TSDB ChunkIterator (capping chunks to 120 samples), which fixed various leaks.
- Fixed sample limit on Store Gateway.
- Added S3 Server Side Encryption options.
- Tons of other important fixes!

### Fixed

- [#2665](https://github.com/thanos-io/thanos/pull/2665) Swift: Fix issue with missing Content-Type HTTP headers.
- [#2800](https://github.com/thanos-io/thanos/pull/2800) Query: Fix handling of `--web.external-prefix` and `--web.route-prefix`.
- [#2834](https://github.com/thanos-io/thanos/pull/2834) Query: Fix rendered JSON state value for rules and alerts should be in lowercase.
- [#2866](https://github.com/thanos-io/thanos/pull/2866) Receive, Querier: Fixed leaks on receive and querier Store API Series, which were leaking on errors.
- [#2937](https://github.com/thanos-io/thanos/pull/2937) Receive: Fixing auto-configuration of `--receive.local-endpoint`.
- [#2895](https://github.com/thanos-io/thanos/pull/2895) Compact: Fix increment of `thanos_compact_downsample_total` metric for downsample of 5m resolution blocks.
- [#2858](https://github.com/thanos-io/thanos/pull/2858) Store: Fix `--store.grpc.series-sample-limit` implementation. The limit is now applied to the sum of all samples fetched across all queried blocks via a single Series call, instead of applying it individually to each block.
- [#2936](https://github.com/thanos-io/thanos/pull/2936) Compact: Fix ReplicaLabelRemover panic when replicaLabels are not specified.
- [#2956](https://github.com/thanos-io/thanos/pull/2956) Store: Fix fetching of chunks bigger than 16000 bytes.
- [#2970](https://github.com/thanos-io/thanos/pull/2970) Store: Upgrade minio-go/v7 to fix slowness when running on EKS.
- [#2957](https://github.com/thanos-io/thanos/pull/2957) Rule: *breaking :warning:* Now sets all of the relevant fields properly; avoids a panic when `/api/v1/rules` is called and the time zone is *not* UTC; `rules` field is an empty array now if no rules have been defined in a rule group. Thanos Rule's `/api/v1/rules` endpoint no longer returns the old, deprecated `partial_response_strategy`. The old, deprecated value has been fixed to `WARN` for quite some time. *Please* use `partialResponseStrategy`.
- [#2976](https://github.com/thanos-io/thanos/pull/2976) Query: Better rounding for incoming query timestamps.
- [#2929](https://github.com/thanos-io/thanos/pull/2929) Mixin: Fix expression for 'unhealthy sidecar' alert and increase the timeout for 10 minutes.
- [#3024](https://github.com/thanos-io/thanos/pull/3024) Query: Consider group name and file for deduplication.
- [#3012](https://github.com/thanos-io/thanos/pull/3012) Ruler,Receiver: Fix TSDB to delete blocks in atomic way.
- [#3046](https://github.com/thanos-io/thanos/pull/3046) Ruler,Receiver: Fixed framing of StoreAPI response, it was one chunk by one.
- [#3095](https://github.com/thanos-io/thanos/pull/3095) Ruler: Update the manager when all rule files are removed.
- [#3105](https://github.com/thanos-io/thanos/pull/3105) Querier: Fix overwriting `maxSourceResolution` when auto downsampling is enabled.
- [#3010](https://github.com/thanos-io/thanos/pull/3010) Querier: Added `--query.lookback-delta` flag to override the default lookback delta in PromQL. The flag should be lookback delta should be set to at least 2 times of the slowest scrape interval. If unset it will use the PromQL default of 5m.

### Added

- [#2305](https://github.com/thanos-io/thanos/pull/2305) Receive,Sidecar,Ruler: Propagate correct (stricter) MinTime for TSDBs that have no block.
- [#2849](https://github.com/thanos-io/thanos/pull/2849) Query, Ruler: Added request logging for HTTP server side.
- [#2832](https://github.com/thanos-io/thanos/pull/2832) ui React: Add runtime and build info page
- [#2926](https://github.com/thanos-io/thanos/pull/2926) API: Add new blocks HTTP API to serve blocks metadata. The status endpoints (`/api/v1/status/flags`, `/api/v1/status/runtimeinfo` and `/api/v1/status/buildinfo`) are now available on all components with a HTTP API.
- [#2892](https://github.com/thanos-io/thanos/pull/2892) Receive: Receiver fails when the initial upload fails.
- [#2865](https://github.com/thanos-io/thanos/pull/2865) ui: Migrate Thanos Ruler UI to React
- [#2964](https://github.com/thanos-io/thanos/pull/2964) Query: Add time range parameters to label APIs. Add `start` and `end` fields to Store API `LabelNamesRequest` and `LabelValuesRequest`.
- [#2996](https://github.com/thanos-io/thanos/pull/2996) Sidecar: Add `reloader_config_apply_errors_total` metric. Add new flags `--reloader.watch-interval`, and `--reloader.retry-interval`.
- [#2973](https://github.com/thanos-io/thanos/pull/2973) Add Thanos Query Frontend component.
- [#2980](https://github.com/thanos-io/thanos/pull/2980) Bucket Viewer: Migrate block viewer to React.
- [#2725](https://github.com/thanos-io/thanos/pull/2725) Add bucket index operation durations: `thanos_bucket_store_cached_series_fetch_duration_seconds` and `thanos_bucket_store_cached_postings_fetch_duration_seconds`.
- [#2931](https://github.com/thanos-io/thanos/pull/2931) Query: Allow passing a `storeMatch[]` to select matching stores when debugging the querier. See [documentation](docs/components/query.md#store-filtering)

### Changed

- [#2893](https://github.com/thanos-io/thanos/pull/2893) Store: Rename metric `thanos_bucket_store_cached_postings_compression_time_seconds` to `thanos_bucket_store_cached_postings_compression_time_seconds_total`.
- [#2915](https://github.com/thanos-io/thanos/pull/2915) Receive,Ruler: Enable TSDB directory locking by default. Add a new flag (`--tsdb.no-lockfile`) to override behavior.
- [#2902](https://github.com/thanos-io/thanos/pull/2902) Querier UI:Separate dedupe and partial response checkboxes per panel in new UI.
- [#2991](https://github.com/thanos-io/thanos/pull/2991) Store: *breaking :warning:* `operation` label value `getrange` changed to `get_range` for `thanos_store_bucket_cache_operation_requests_total` and `thanos_store_bucket_cache_operation_hits_total` to be consistent with bucket operation metrics.
- [#2876](https://github.com/thanos-io/thanos/pull/2876) Receive,Ruler: Updated TSDB and switched to ChunkIterators instead of sample one, which avoids unnecessary decoding / encoding.
- [#3064](https://github.com/thanos-io/thanos/pull/3064) s3: *breaking :warning:* Add SSE/SSE-KMS/SSE-C configuration. The S3 `encrypt_sse: true` option is now deprecated in favour of `sse_config`. If you used `encrypt_sse`, the migration strategy is to set up the following block:

```yaml
sse_config:
  type: SSE-S3
```

## [v0.14.0](https://github.com/thanos-io/thanos/releases/tag/v0.14.0) - 2020.07.10

### Fixed

- [#2637](https://github.com/thanos-io/thanos/pull/2637) Compact: Detect retryable errors that are inside of a wrapped `tsdb.MultiError`.
- [#2648](https://github.com/thanos-io/thanos/pull/2648) Store: Allow index cache and caching bucket to be configured at the same time.
- [#2728](https://github.com/thanos-io/thanos/pull/2728) Query: Fixed panics when using larger number of replica labels with short series label sets.
- [#2787](https://github.com/thanos-io/thanos/pull/2787) Update Prometheus mod to pull in prometheus/prometheus#7414.
- [#2807](https://github.com/thanos-io/thanos/pull/2807) Store: Decreased memory allocations while querying block's index.
- [#2809](https://github.com/thanos-io/thanos/pull/2809) Query: `/api/v1/stores` now guarantees to return a string in the `lastError` field.

### Changed

- [#2658](https://github.com/thanos-io/thanos/pull/2658) [#2703](https://github.com/thanos-io/thanos/pull/2703) Upgrade to Prometheus [@3268eac2ddda](https://github.com/prometheus/prometheus/commit/3268eac2ddda) which is after v2.18.1.
  - TSDB now does memory-mapping of Head chunks and reduces memory usage.
- [#2667](https://github.com/thanos-io/thanos/pull/2667) Store: Removed support to the legacy `index.cache.json`. The hidden flag `--store.disable-index-header` was removed.
- [#2613](https://github.com/thanos-io/thanos/pull/2613) Store: Renamed the caching bucket config option `chunk_object_size_ttl` to `chunk_object_attrs_ttl`.
- [#2667](https://github.com/thanos-io/thanos/pull/2667) Compact: The deprecated flag `--index.generate-missing-cache-file` and the metric `thanos_compact_generated_index_total` were removed.
- [#2671](https://github.com/thanos-io/thanos/pull/2671) *breaking* Tools: Bucket replicate flag `--resolution` is now in Go duration format.
- [#2671](https://github.com/thanos-io/thanos/pull/2671) Tools: Bucket replicate now replicates by default all blocks.
- [#2739](https://github.com/thanos-io/thanos/pull/2739) Changed `bucket tool bucket verify` `--id-whitelist` flag to `--id`.
- [#2748](https://github.com/thanos-io/thanos/pull/2748) Upgrade Prometheus to [@66dfb951c4ca](https://github.com/prometheus/prometheus/commit/66dfb951c4ca2c1dd3f266172a48a925403b13a5) which is after v2.19.0.
  - PromQL now allow us to executed concurrent selects.

### Added

- [#2671](https://github.com/thanos-io/thanos/pull/2671) Tools: Bucket replicate now allows passing repeated `--compaction` and `--resolution` flags.
- [#2657](https://github.com/thanos-io/thanos/pull/2657) Querier: Add the ability to perform concurrent select request per query.
- [#2754](https://github.com/thanos-io/thanos/pull/2754) UI: Add stores page in the React UI.
- [#2752](https://github.com/thanos-io/thanos/pull/2752) Compact: Add flag `--block-viewer.global.sync-block-interval` to configure metadata sync interval for the bucket UI.

## [v0.13.0](https://github.com/thanos-io/thanos/releases/tag/v0.13.0) - 2020.06.22

### Fixed

- [#2548](https://github.com/thanos-io/thanos/pull/2548) Query: Fixed rare cases of double counter reset accounting when querying `rate` with deduplication enabled.
- [#2536](https://github.com/thanos-io/thanos/pull/2536) S3: Fixed AWS STS endpoint url to https for Web Identity providers on AWS EKS.
- [#2501](https://github.com/thanos-io/thanos/pull/2501) Query: Gracefully handle additional fields in `SeriesResponse` protobuf message that may be added in the future.
- [#2568](https://github.com/thanos-io/thanos/pull/2568) Query: Don't close the connection of strict, static nodes if establishing a connection had succeeded but Info() call failed.
- [#2615](https://github.com/thanos-io/thanos/pull/2615) Rule: Fix bugs where rules were out of sync.
- [#2614](https://github.com/thanos-io/thanos/pull/2614) Tracing: Disabled Elastic APM Go Agent default tracer on initialization to disable the default metric gatherer.
- [#2525](https://github.com/thanos-io/thanos/pull/2525) Query: Fixed logging for dns resolution error in the `Query` component.
- [#2484](https://github.com/thanos-io/thanos/pull/2484) Query/Ruler: Fixed issue #2483, when web.route-prefix is set, it is added twice in HTTP router prefix.
- [#2416](https://github.com/thanos-io/thanos/pull/2416) Bucket: Fixed issue #2416 bug in `inspect --sort-by` doesn't work correctly in all cases.
- [#2719](https://github.com/thanos-io/thanos/pull/2719) Query: `irate` and `resets` use now counter downsampling aggregations.
- [#2705](https://github.com/thanos-io/thanos/pull/2705) minio-go: Added support for `af-south-1` and `eu-south-1` regions.
- [#2753](https://github.com/thanos-io/thanos/issues/2753) Sidecar, Receive, Rule: Fixed possibility of out of order uploads in error cases. This could potentially cause Compactor to create overlapping blocks.

### Added

- [#2012](https://github.com/thanos-io/thanos/pull/2012) Receive: Added multi-tenancy support (based on header)
- [#2502](https://github.com/thanos-io/thanos/pull/2502) StoreAPI: Added `hints` field to `SeriesResponse`. Hints in an opaque data structure that can be used to carry additional information from the store and its content is implementation specific.
- [#2521](https://github.com/thanos-io/thanos/pull/2521) Sidecar: Added `thanos_sidecar_reloader_reloads_failed_total`, `thanos_sidecar_reloader_reloads_total`, `thanos_sidecar_reloader_watch_errors_total`, `thanos_sidecar_reloader_watch_events_total` and `thanos_sidecar_reloader_watches` metrics.
- [#2412](https://github.com/thanos-io/thanos/pull/2412) UI: Added React UI from Prometheus upstream. Currently only accessible from Query component as only `/graph` endpoint is migrated.
- [#2532](https://github.com/thanos-io/thanos/pull/2532) Store: Added hidden option `--store.caching-bucket.config=<yaml content>` (or `--store.caching-bucket.config-file=<file.yaml>`) for experimental caching bucket, that can cache chunks into shared memcached. This can speed up querying and reduce number of requests to object storage.
- [#2579](https://github.com/thanos-io/thanos/pull/2579) Store: Experimental caching bucket can now cache metadata as well. Config has changed from #2532.
- [#2526](https://github.com/thanos-io/thanos/pull/2526) Compact: In case there are no labels left after deduplication via `--deduplication.replica-label`, assign first `replica-label` with value `deduped`.
- [#2621](https://github.com/thanos-io/thanos/pull/2621) Receive: Added flag to configure forward request timeout. Receive write will complete request as soon as quorum of writes succeeds.

### Changed

- [#2194](https://github.com/thanos-io/thanos/pull/2194) Updated to golang v1.14.2.
- [#2505](https://github.com/thanos-io/thanos/pull/2505) Store: Removed obsolete `thanos_store_node_info` metric.
- [#2513](https://github.com/thanos-io/thanos/pull/2513) Tools: Moved `thanos bucket` commands to `thanos tools bucket`, also moved `thanos check rules` to `thanos tools rules-check`. `thanos tools rules-check` also takes rules by `--rules` repeated flag not argument anymore.
- [#2548](https://github.com/thanos-io/thanos/pull/2548/commits/53e69bd89b2b08c18df298eed7d90cb7179cc0ec) Store, Querier: remove duplicated chunks on StoreAPI.
- [#2596](https://github.com/thanos-io/thanos/pull/2596) Updated Prometheus dependency to [@cd73b3d33e064bbd846fc7a26dc8c313d46af382](https://github.com/prometheus/prometheus/commit/cd73b3d33e064bbd846fc7a26dc8c313d46af382) which falls in between v2.17.0 and v2.18.0.
  - Receive,Rule: TSDB now supports isolation of append and queries.
  - Receive,Rule: TSDB now holds less WAL files after Head Truncation.
- [#2450](https://github.com/thanos-io/thanos/pull/2450) Store: Added Regex-set optimization for `label=~"a|b|c"` matchers.
- [#2526](https://github.com/thanos-io/thanos/pull/2526) Compact: In case there are no labels left after deduplication via `--deduplication.replica-label`, assign first `replica-label` with value `deduped`.
- [#2603](https://github.com/thanos-io/thanos/pull/2603) Store/Querier: Significantly optimize cases where StoreAPIs or blocks returns exact overlapping chunks (e.g Store GW and sidecar or brute force Store Gateway HA).

## [v0.12.2](https://github.com/thanos-io/thanos/releases/tag/v0.12.2) - 2020.04.30

### Fixed

- [#2459](https://github.com/thanos-io/thanos/issues/2459) Compact: Fixed issue with old blocks being marked and deleted in a (slow) loop.
- [#2533](https://github.com/thanos-io/thanos/pull/2515) Rule: do not wrap reload endpoint with `/`. Makes `/-/reload` accessible again when no prefix has been specified.

## [v0.12.1](https://github.com/thanos-io/thanos/releases/tag/v0.12.1) - 2020.04.20

### Fixed

- [#2411](https://github.com/thanos-io/thanos/pull/2411) Query: fix a bug where queries might not time out sometimes due to issues with one or more StoreAPIs.
- [#2475](https://github.com/thanos-io/thanos/pull/2475) Store: remove incorrect optimizations for queries with `=~".*"` and `!=~".*"` matchers.
- [#2472](https://github.com/thanos-io/thanos/pull/2472) Compact: fix a bug where partial blocks were never deleted, causing spam of warnings.
- [#2474](https://github.com/thanos-io/thanos/pull/2474) Store: fix a panic caused by concurrent memory access during block filtering.

## [v0.12.0](https://github.com/thanos-io/thanos/releases/tag/v0.12.0) - 2020.04.15

### Fixed

- [#2288](https://github.com/thanos-io/thanos/pull/2288) Ruler: fixes issue #2281, a bug causing incorrect parsing of query address with path prefix.
- [#2238](https://github.com/thanos-io/thanos/pull/2238) Ruler: fixed issue #2204, where a bug in alert queue signaling filled up the queue and alerts were dropped.
- [#2231](https://github.com/thanos-io/thanos/pull/2231) Bucket Web: sort chunks by thanos.downsample.resolution for better grouping.
- [#2254](https://github.com/thanos-io/thanos/pull/2254) Bucket: fix issue where metrics were registered multiple times in bucket replicate.
- [#2271](https://github.com/thanos-io/thanos/pull/2271) Bucket Web: fixed issue #2260, where the bucket passes null when storage is empty.
- [#2339](https://github.com/thanos-io/thanos/pull/2339) Query: fix a bug where `--store.unhealthy-timeout` was never respected.
- [#2208](https://github.com/thanos-io/thanos/pull/2208) Query and Rule: fix handling of `web.route-prefix` to correctly handle `/` and prefixes that do not begin with a `/`.
- [#2311](https://github.com/thanos-io/thanos/pull/2311) Receive: ensure receive component serves TLS when TLS configuration is provided.
- [#2319](https://github.com/thanos-io/thanos/pull/2319) Query: fixed inconsistent naming of metrics.
- [#2390](https://github.com/thanos-io/thanos/pull/2390) Store: fixed bug that was causing all posting offsets to be used instead of only 1/32 as intended; added hidden flag to control this behavior.
- [#2393](https://github.com/thanos-io/thanos/pull/2393) Store: fixed bug causing certain not-existing label values queried to fail with "invalid-size" error from binary header.
- [#2382](https://github.com/thanos-io/thanos/pull/2382) Store: fixed bug causing partial writes of index-header.
- [#2383](https://github.com/thanos-io/thanos/pull/2383) Store: handle expected errors correctly, e.g. do not increment failure counters.

### Added

- [#2252](https://github.com/thanos-io/thanos/pull/2252) Query: add new `--store-strict` flag. More information available [here](docs/proposals-done/202001-thanos-query-health-handling.md).
- [#2265](https://github.com/thanos-io/thanos/pull/2265) Compact: add `--wait-interval` to specify compaction wait interval between consecutive compact runs when `--wait` is enabled.
- [#2250](https://github.com/thanos-io/thanos/pull/2250) Compact: enable vertical compaction for offline deduplication (experimental). Uses `--deduplication.replica-label` flag to specify the replica label on which to deduplicate (hidden). Please note that this uses a NAIVE algorithm for merging (no smart replica deduplication, just chaining samples together). This works well for deduplication of blocks with **precisely the same samples** like those produced by Receiver replication. We plan to add a smarter algorithm in the following weeks.
- [#1714](https://github.com/thanos-io/thanos/pull/1714) Compact: the compact component now exposes the bucket web UI when it is run as a long-lived process.
- [#2304](https://github.com/thanos-io/thanos/pull/2304) Store: added `max_item_size` configuration option to memcached-based index cache. This should be set to the max item size configured in memcached (`-I` flag) in order to not waste network round-trips to cache items larger than the limit configured in memcached.
- [#2297](https://github.com/thanos-io/thanos/pull/2297) Store: add `--experimental.enable-index-cache-postings-compression` flag to enable re-encoding and compressing postings before storing them into the cache. Compressed postings take about 10% of the original size.
- [#2357](https://github.com/thanos-io/thanos/pull/2357) Compact and Store: the compact and store components now serve the bucket UI on `:<http-port>/loaded`, which shows exactly the blocks that are currently seen by compactor and the store gateway. The compactor also serves a different bucket UI on `:<http-port>/global`, which shows the status of object storage without any filters.
- [#2172](https://github.com/thanos-io/thanos/pull/2172) Store: add support for sharding the store component based on the label hash.
- [#2113](https://github.com/thanos-io/thanos/pull/2113) Bucket: added `thanos bucket replicate` command to replicate blocks from one bucket to another.
- [#1922](https://github.com/thanos-io/thanos/pull/1922) Docs: create a new document to explain sharding in Thanos.
- [#2230](https://github.com/thanos-io/thanos/pull/2230) Store: optimize conversion of labels.

### Changed

- [#2136](https://github.com/thanos-io/thanos/pull/2136) *breaking* Store, Compact, Bucket: schedule block deletion by adding deletion-mark.json. This adds a consistent way for multiple readers and writers to access object storage. Since there are no consistency guarantees provided by some Object Storage providers, this PR adds a consistent lock-free way of dealing with Object Storage irrespective of the choice of object storage. In order to achieve this co-ordination, blocks are not deleted directly. Instead, blocks are marked for deletion by uploading the `deletion-mark.json` file for the block that was chosen to be deleted. This file contains Unix time of when the block was marked for deletion. If you want to keep existing behavior, you should add `--delete-delay=0s` as a flag.
- [#2090](https://github.com/thanos-io/thanos/issues/2090) *breaking* Downsample command: the `downsample` command has moved and is now a sub-command of the `thanos bucket` sub-command; it cannot be called via `thanos downsample` any more.
- [#2294](https://github.com/thanos-io/thanos/pull/2294) Store: optimizations for fetching postings. Queries using `=~".*"` matchers or negation matchers (`!=...` or `!~...`) benefit the most.
- [#2301](https://github.com/thanos-io/thanos/pull/2301) Ruler: exit with an error when initialization fails.
- [#2310](https://github.com/thanos-io/thanos/pull/2310) Query: report timespan 0 to 0 when discovering no stores.
- [#2330](https://github.com/thanos-io/thanos/pull/2330) Store: index-header is no longer experimental. It is enabled by default for store Gateway. You can disable it with new hidden flag: `--store.disable-index-header`. The `--experimental.enable-index-header` flag was removed.
- [#1848](https://github.com/thanos-io/thanos/pull/1848) Ruler: allow returning error messages when a reload is triggered via HTTP.
- [#2270](https://github.com/thanos-io/thanos/pull/2277) All: Thanos components will now print stack traces when they error out.

## [v0.11.0](https://github.com/thanos-io/thanos/releases/tag/v0.11.0) - 2020.03.02

### Fixed

- [#2033](https://github.com/thanos-io/thanos/pull/2033) Minio-go: Fixed Issue #1494 support Web Identity providers for IAM credentials for AWS EKS.
- [#1985](https://github.com/thanos-io/thanos/pull/1985) Store Gateway: Fixed case where series entry is larger than 64KB in index.
- [#2051](https://github.com/thanos-io/thanos/pull/2051) Ruler: Fixed issue where ruler does not expose shipper metrics.
- [#2101](https://github.com/thanos-io/thanos/pull/2101) Ruler: Fixed bug where thanos_alert_sender_errors_total was not registered.
- [#1789](https://github.com/thanos-io/thanos/pull/1789) Store Gateway: Improve timeouts.
- [#2139](https://github.com/thanos-io/thanos/pull/2139) Properly handle SIGHUP for reloading.
- [#2040](https://github.com/thanos-io/thanos/pull/2040) UI: Fix URL of alerts in Ruler
- [#2033](https://github.com/thanos-io/thanos/pull/1978) Ruler: Fix tracing in Thanos Ruler

### Added

- [#2003](https://github.com/thanos-io/thanos/pull/2003) Query: Support downsampling for /series.
- [#1952](https://github.com/thanos-io/thanos/pull/1952) Store Gateway: Implemented [binary index header](docs/proposals-done/201912-thanos-binary-index-header.md). This significantly reduces resource consumption (memory, CPU, net bandwidth) for startup and data loading processes as well as baseline memory. This means that adding more blocks into object storage, without querying them will use almost no resources. This, however, **still means that querying large amounts of data** will result in high spikes of memory and CPU use as before, due to simply fetching large amounts of metrics data. Since we fixed baseline, we are now focusing on query performance optimizations in separate initiatives. To enable experimental `index-header` mode run store with hidden `experimental.enable-index-header` flag.
- [#2009](https://github.com/thanos-io/thanos/pull/2009) Store Gateway: Minimum age of all blocks before they are being read. Set it to a safe value (e.g 30m) if your object storage is eventually consistent. GCS and S3 are (roughly) strongly consistent.
- [#1963](https://github.com/thanos-io/thanos/pull/1963) Mixin: Add Thanos Ruler alerts.
- [#1984](https://github.com/thanos-io/thanos/pull/1984) Query: Add cache-control header to not cache on error.
- [#1870](https://github.com/thanos-io/thanos/pull/1870) UI: Persist settings in query.
- [#1969](https://github.com/thanos-io/thanos/pull/1969) Sidecar: allow setting http connection pool size via flags.
- [#1967](https://github.com/thanos-io/thanos/issues/1967) Receive: Allow local TSDB compaction.
- [#1939](https://github.com/thanos-io/thanos/pull/1939) Ruler: Add TLS and authentication support for query endpoints with the `--query.config` and `--query.config-file` CLI flags. See [documentation](docs/components/rule.md#configuration) for further information.
- [#1982](https://github.com/thanos-io/thanos/pull/1982) Ruler: Add support for Alertmanager v2 API endpoints.
- [#2030](https://github.com/thanos-io/thanos/pull/2030) Query: Add `thanos_proxy_store_empty_stream_responses_total` metric for number of empty responses from stores.
- [#2049](https://github.com/thanos-io/thanos/pull/2049) Tracing: Support sampling on Elastic APM with new sample_rate setting.
- [#2008](https://github.com/thanos-io/thanos/pull/2008) Querier, Receiver, Sidecar, Store: Add gRPC [health check](https://github.com/grpc/grpc/blob/master/doc/health-checking.md) endpoints.
- [#2145](https://github.com/thanos-io/thanos/pull/2145) Tracing: track query sent to prometheus via remote read api.

### Changed

- [#1970](https://github.com/thanos-io/thanos/issues/1970) *breaking* Receive: Use gRPC for forwarding requests between peers. Note that existing values for the `--receive.local-endpoint` flag and the endpoints in the hashring configuration file must now specify the receive gRPC port and must be updated to be a simple `host:port` combination, e.g. `127.0.0.1:10901`, rather than a full HTTP URL, e.g. `http://127.0.0.1:10902/api/v1/receive`.
- [#1933](https://github.com/thanos-io/thanos/pull/1933) Add a flag `--tsdb.wal-compression` to configure whether to enable tsdb wal compression in ruler and receiver.
- [#2021](https://github.com/thanos-io/thanos/pull/2021) Rename metric `thanos_query_duplicated_store_address` to `thanos_query_duplicated_store_addresses_total` and `thanos_rule_duplicated_query_address` to `thanos_rule_duplicated_query_addresses_total`.
- [#2166](https://github.com/thanos-io/thanos/pull/2166) Bucket Web: improve the tooltip for the bucket UI; it was reconstructed and now exposes much more information about blocks.

## [v0.10.1](https://github.com/thanos-io/thanos/releases/tag/v0.10.1) - 2020.01.24

### Fixed

- [#2015](https://github.com/thanos-io/thanos/pull/2015) Sidecar: Querier /api/v1/series bug fixed when time range was ignored inside sidecar. The bug was noticeable for example when using Grafana template variables.
- [#2120](https://github.com/thanos-io/thanos/pull/2120) Bucket Web: Set state of status prober properly.

## [v0.10.0](https://github.com/thanos-io/thanos/releases/tag/v0.10.0) - 2020.01.13

### Fixed

- [#1919](https://github.com/thanos-io/thanos/issues/1919) Compactor: Fixed potential data loss when uploading older blocks, or upload taking long time while compactor is running.
- [#1937](https://github.com/thanos-io/thanos/pull/1937) Compactor: Improved synchronization of meta JSON files. Compactor now properly handles partial block uploads for all operation like retention apply, downsampling and compaction. Additionally:

  - Removed `thanos_compact_sync_meta_*` metrics. Use `thanos_blocks_meta_*` metrics instead.
  - Added `thanos_consistency_delay_seconds` and `thanos_compactor_aborted_partial_uploads_deletion_attempts_total` metrics.

- [#1936](https://github.com/thanos-io/thanos/pull/1936) Store: Improved synchronization of meta JSON files. Store now properly handles corrupted disk cache. Added meta.json sync metrics.
- [#1856](https://github.com/thanos-io/thanos/pull/1856) Receive: close DBReadOnly after flushing to fix a memory leak.
- [#1882](https://github.com/thanos-io/thanos/pull/1882) Receive: upload to object storage as 'receive' rather than 'sidecar'.
- [#1907](https://github.com/thanos-io/thanos/pull/1907) Store: Fixed the duration unit for the metric `thanos_bucket_store_series_gate_duration_seconds`.
- [#1931](https://github.com/thanos-io/thanos/pull/1931) Compact: Fixed the compactor successfully exiting when actually an error occurred while compacting a blocks group.
- [#1872](https://github.com/thanos-io/thanos/pull/1872) Ruler: `/api/v1/rules` now shows a properly formatted value
- [#1945](https://github.com/thanos-io/thanos/pull/1945) `master` container images are now built with Go 1.13
- [#1956](https://github.com/thanos-io/thanos/pull/1956) Ruler: now properly ignores duplicated query addresses
- [#1975](https://github.com/thanos-io/thanos/pull/1975) Store Gateway: fixed panic caused by memcached servers selector when there's 1 memcached node

### Added

- [#1852](https://github.com/thanos-io/thanos/pull/1852) Add support for `AWS_CONTAINER_CREDENTIALS_FULL_URI` by upgrading to minio-go v6.0.44
- [#1854](https://github.com/thanos-io/thanos/pull/1854) Update Rule UI to support alerts count displaying and filtering.
- [#1838](https://github.com/thanos-io/thanos/pull/1838) Ruler: Add TLS and authentication support for Alertmanager with the `--alertmanagers.config` and `--alertmanagers.config-file` CLI flags. See [documentation](docs/components/rule.md#configuration) for further information.
- [#1838](https://github.com/thanos-io/thanos/pull/1838) Ruler: Add a new `--alertmanagers.sd-dns-interval` CLI option to specify the interval between DNS resolutions of Alertmanager hosts.
- [#1881](https://github.com/thanos-io/thanos/pull/1881) Store Gateway: memcached support for index cache. See [documentation](docs/components/store.md#index-cache) for further information.
- [#1904](https://github.com/thanos-io/thanos/pull/1904) Add a skip-chunks option in Store Series API to improve the response time of `/api/v1/series` endpoint.
- [#1910](https://github.com/thanos-io/thanos/pull/1910) Query: `/api/v1/labels` now understands `POST` - useful for sending bigger requests

### Changed

- [#1947](https://github.com/thanos-io/thanos/pull/1947) Upgraded Prometheus dependencies to v2.15.2. This includes:

  - Compactor: Significant reduction of memory footprint for compaction and downsampling process.
  - Querier: Accepting spaces between time range and square bracket. e.g `[ 5m]`
  - Querier: Improved PromQL parser performance.

- [#1833](https://github.com/thanos-io/thanos/pull/1833) `--shipper.upload-compacted` flag has been promoted to non hidden, non experimental state. More info available [here](docs/quick-tutorial.md#uploading-old-metrics).
- [#1867](https://github.com/thanos-io/thanos/pull/1867) Ruler: now sets a `Thanos/$version` `User-Agent` in requests
- [#1887](https://github.com/thanos-io/thanos/pull/1887) Service discovery now deduplicates targets between different target groups

## [v0.9.0](https://github.com/thanos-io/thanos/releases/tag/v0.9.0) - 2019.12.03

### Added

- [#1678](https://github.com/thanos-io/thanos/pull/1678) Add Lightstep as a tracing provider.
- [#1687](https://github.com/thanos-io/thanos/pull/1687) Add a new `--grpc-grace-period` CLI option to components which serve gRPC to set how long to wait until gRPC Server shuts down.
- [#1660](https://github.com/thanos-io/thanos/pull/1660) Sidecar: Add a new `--prometheus.ready_timeout` CLI option to the sidecar to set how long to wait until Prometheus starts up.
- [#1573](https://github.com/thanos-io/thanos/pull/1573) `AliYun OSS` object storage, see [documents](docs/storage.md#aliyun-oss) for further information.
- [#1680](https://github.com/thanos-io/thanos/pull/1680) Add a new `--http-grace-period` CLI option to components which serve HTTP to set how long to wait until HTTP Server shuts down.
- [#1712](https://github.com/thanos-io/thanos/pull/1712) Bucket: Rename flag on bucket web component from `--listen` to `--http-address` to match other components.
- [#1733](https://github.com/thanos-io/thanos/pull/1733) Compactor: New metric `thanos_compactor_iterations_total` on Thanos Compactor which shows the number of successful iterations.
- [#1758](https://github.com/thanos-io/thanos/pull/1758) Bucket: `thanos bucket web` now supports `--web.external-prefix` for proxying on a subpath.
- [#1770](https://github.com/thanos-io/thanos/pull/1770) Bucket: Add `--web.prefix-header` flags to allow for bucket UI to be accessible behind a reverse proxy.
- [#1668](https://github.com/thanos-io/thanos/pull/1668) Receiver: Added TLS options for both server and client remote write.

### Fixed

- [#1656](https://github.com/thanos-io/thanos/pull/1656) Store Gateway: Store now starts metric and status probe HTTP server earlier in its start-up sequence. `/-/healthy` endpoint now starts to respond with success earlier. `/metrics` endpoint starts serving metrics earlier as well. Make sure to point your readiness probes to the `/-/ready` endpoint rather than `/metrics`.
- [#1669](https://github.com/thanos-io/thanos/pull/1669) Store Gateway: Fixed store sharding. Now it does not load excluded meta.jsons and load/fetch index-cache.json files.
- [#1670](https://github.com/thanos-io/thanos/pull/1670) Sidecar: Fixed un-ordered blocks upload. Sidecar now uploads the oldest blocks first.
- [#1568](https://github.com/thanos-io/thanos/pull/1709) Store Gateway: Store now retains the first raw value of a chunk during downsampling to avoid losing some counter resets that occur on an aggregation boundary.
- [#1751](https://github.com/thanos-io/thanos/pull/1751) Querier: Fixed labels for StoreUI
- [#1773](https://github.com/thanos-io/thanos/pull/1773) Ruler: Fixed the /api/v1/rules endpoint that returned 500 status code with `failed to assert type of rule ...` message.
- [#1770](https://github.com/thanos-io/thanos/pull/1770) Querier: Fixed `--web.external-prefix` 404s for static resources.
- [#1785](https://github.com/thanos-io/thanos/pull/1785) Ruler: The /api/v1/rules endpoints now returns the original rule filenames.
- [#1791](https://github.com/thanos-io/thanos/pull/1791) Ruler: Ruler now supports identical rule filenames in different directories.
- [#1562](https://github.com/thanos-io/thanos/pull/1562) Querier: Downsampling option now carries through URL.
- [#1675](https://github.com/thanos-io/thanos/pull/1675) Querier: Reduced resource usage while using certain queries like `offset`.
- [#1725](https://github.com/thanos-io/thanos/pull/1725) & [#1718](https://github.com/thanos-io/thanos/pull/1718) Store Gateway: Per request memory improvements.

### Changed

- [#1666](https://github.com/thanos-io/thanos/pull/1666) Compact: `thanos_compact_group_compactions_total` now counts block compactions, so operations that resulted in a compacted block. The old behaviour is now exposed by new metric: `thanos_compact_group_compaction_runs_started_total` and `thanos_compact_group_compaction_runs_completed_total` which counts compaction runs overall.
- [#1748](https://github.com/thanos-io/thanos/pull/1748) Updated all dependencies.
- [#1694](https://github.com/thanos-io/thanos/pull/1694) `prober_ready` and `prober_healthy` metrics are removed, for sake of `status`. Now `status` exposes same metric with a label, `check`. `check` can have "healthy" or "ready" depending on status of the probe.
- [#1790](https://github.com/thanos-io/thanos/pull/1790) Ruler: Fixes subqueries support for ruler.
- [#1769](https://github.com/thanos-io/thanos/pull/1769) & [#1545](https://github.com/thanos-io/thanos/pull/1545) Adjusted most of the metrics histogram buckets.

## [v0.8.1](https://github.com/thanos-io/thanos/releases/tag/v0.8.1) - 2019.10.14

### Fixed

- [#1632](https://github.com/thanos-io/thanos/issues/1632) Removes the duplicated external labels detection on Thanos Querier; warning only; Made Store Gateway compatible with older Querier versions.
  - NOTE: `thanos_store_nodes_grpc_connections` metric is now per `external_labels` and `store_type`. It is a recommended metric for Querier storeAPIs. `thanos_store_node_info` is marked as obsolete and will be removed in next release.
  - NOTE2: Store Gateway is now advertising artificial: `"@thanos_compatibility_store_type=store"` label. This is to have the current Store Gateway compatible with Querier pre v0.8.0. This label can be disabled by hidden `debug.advertise-compatibility-label=false` flag on Store Gateway.

## [v0.8.0](https://github.com/thanos-io/thanos/releases/tag/v0.8.0) - 2019.10.10

Lot's of improvements this release! Noteworthy items:

- First Katacoda tutorial! 🐱
- Fixed Deletion order causing Compactor to produce not needed 👻 blocks with missing random files.
- Store GW memory improvements (more to come!).
- Querier allows multiple deduplication labels.
- Both Compactor and Store Gateway can be **sharded** within the same bucket using relabelling!
- Sidecar exposed data from Prometheus can be now limited to given `min-time` (e.g 3h only).
- Numerous Thanos Receive improvements.

Make sure you check out Prometheus 2.13.0 as well. New release drastically improves usage and resource consumption of both Prometheus and sidecar with Thanos: https://prometheus.io/blog/2019/10/10/remote-read-meets-streaming/

### Added

- [#1619](https://github.com/thanos-io/thanos/pull/1619) Thanos sidecar allows to limit min time range for data it exposes from Prometheus.
- [#1583](https://github.com/thanos-io/thanos/pull/1583) Thanos sharding:
  - Add relabel config (`--selector.relabel-config-file` and `selector.relabel-config`) into Thanos Store and Compact components. Selecting blocks to serve depends on the result of block labels relabeling.
  - For store gateway, advertise labels from "approved" blocks.
- [#1540](https://github.com/thanos-io/thanos/pull/1540) Thanos Downsample added `/-/ready` and `/-/healthy` endpoints.
- [#1538](https://github.com/thanos-io/thanos/pull/1538) Thanos Rule added `/-/ready` and `/-/healthy` endpoints.
- [#1537](https://github.com/thanos-io/thanos/pull/1537) Thanos Receive added `/-/ready` and `/-/healthy` endpoints.
- [#1460](https://github.com/thanos-io/thanos/pull/1460) Thanos Store Added `/-/ready` and `/-/healthy` endpoints.
- [#1534](https://github.com/thanos-io/thanos/pull/1534) Thanos Query Added `/-/ready` and `/-/healthy` endpoints.
- [#1533](https://github.com/thanos-io/thanos/pull/1533) Thanos inspect now supports the timeout flag.
- [#1496](https://github.com/thanos-io/thanos/pull/1496) Thanos Receive now supports setting block duration.
- [#1362](https://github.com/thanos-io/thanos/pull/1362) Optional `replicaLabels` param for `/query` and `/query_range` querier endpoints. When provided overwrite the `query.replica-label` cli flags.
- [#1482](https://github.com/thanos-io/thanos/pull/1482) Thanos now supports Elastic APM as tracing provider.
- [#1612](https://github.com/thanos-io/thanos/pull/1612) Thanos Rule added `resendDelay` flag.
- [#1480](https://github.com/thanos-io/thanos/pull/1480) Thanos Receive flushes storage on hashring change.
- [#1613](https://github.com/thanos-io/thanos/pull/1613) Thanos Receive now traces forwarded requests.

### Changed

- [#1362](https://github.com/thanos-io/thanos/pull/1362) `query.replica-label` configuration can be provided more than once for multiple deduplication labels like: `--query.replica-label=prometheus_replica --query.replica-label=service`.
- [#1581](https://github.com/thanos-io/thanos/pull/1581) Thanos Store now can use smaller buffer sizes for Bytes pool; reducing memory for some requests.
- [#1622](https://github.com/thanos-io/thanos/pull/1622) & [#1590](https://github.com/thanos-io/thanos/pull/1590) Upgraded to Go 1.13.1
- [#1498](https://github.com/thanos-io/thanos/pull/1498) Thanos Receive change flag `labels` to `label` to be consistent with other commands.

### Fixed

- [#1525](https://github.com/thanos-io/thanos/pull/1525) Thanos now deletes block's file in correct order allowing to detect partial blocks without problems.
- [#1505](https://github.com/thanos-io/thanos/pull/1505) Thanos Store now removes invalid local cache blocks.
- [#1587](https://github.com/thanos-io/thanos/pull/1587) Thanos Sidecar cleanups all cache dirs after each compaction run.
- [#1582](https://github.com/thanos-io/thanos/pull/1582) Thanos Rule correctly parses Alertmanager URL if there is more `+` in it.
- [#1544](https://github.com/thanos-io/thanos/pull/1544) Iterating over object store is resilient to the edge case for some providers.
- [#1469](https://github.com/thanos-io/thanos/pull/1469) Fixed Azure potential failures (EOF) when requesting more data then blob has.
- [#1512](https://github.com/thanos-io/thanos/pull/1512) Thanos Store fixed memory leak for chunk pool.
- [#1488](https://github.com/thanos-io/thanos/pull/1488) Thanos Rule now now correctly links to query URL from rules and alerts.

## [v0.7.0](https://github.com/thanos-io/thanos/releases/tag/v0.7.0) - 2019.09.02

Accepted into CNCF:

- Thanos moved to new repository https://github.com/thanos-io/thanos
- Docker images moved to https://quay.io/thanos/thanos and mirrored at https://hub.docker.com/r/thanosio/thanos
- Slack moved to https://slack.cncf.io `#thanos`/`#thanos-dev`/`#thanos-prs`

### Added

- [#1478](https://github.com/thanos-io/thanos/pull/1478) Thanos components now exposes gRPC server metrics as soon as server starts, to provide more reliable data for instrumentation.
- [#1378](https://github.com/thanos-io/thanos/pull/1378) Thanos Receive now exposes `thanos_receive_config_hash`, `thanos_receive_config_last_reload_successful` and `thanos_receive_config_last_reload_success_timestamp_seconds` metrics to track latest configuration change
- [#1268](https://github.com/thanos-io/thanos/pull/1268) Thanos Sidecar added support for newest Prometheus streaming remote read added [here](https://github.com/prometheus/prometheus/pull/5703). This massively improves memory required by single request for both Prometheus and sidecar. Single requests now should take constant amount of memory on sidecar, so resource consumption prediction is now straightforward. This will be used if you have Prometheus `2.13` or `2.12-master`.
- [#1358](https://github.com/thanos-io/thanos/pull/1358) Added `part_size` configuration option for HTTP multipart requests minimum part size for S3 storage type
- [#1363](https://github.com/thanos-io/thanos/pull/1363) Thanos Receive now exposes `thanos_receive_hashring_nodes` and `thanos_receive_hashring_tenants` metrics to monitor status of hash-rings
- [#1395](https://github.com/thanos-io/thanos/pull/1395) Thanos Sidecar added `/-/ready` and `/-/healthy` endpoints to Thanos sidecar.
- [#1297](https://github.com/thanos-io/thanos/pull/1297) Thanos Compact added `/-/ready` and `/-/healthy` endpoints to Thanos compact.
- [#1431](https://github.com/thanos-io/thanos/pull/1431) Thanos Query added hidden flag to allow the use of downsampled resolution data for instant queries.
- [#1408](https://github.com/thanos-io/thanos/pull/1408) Thanos Store Gateway can now allow the specifying of supported time ranges it will serve (time sharding). Flags: `min-time` & `max-time`

### Changed

- [#1414](https://github.com/thanos-io/thanos/pull/1413) Upgraded important dependencies: Prometheus to 2.12-rc.0. TSDB is now part of Prometheus.
- [#1380](https://github.com/thanos-io/thanos/pull/1380) Upgraded important dependencies: Prometheus to 2.11.1 and TSDB to 0.9.1. Some changes affecting Querier:
  - [ENHANCEMENT] Query performance improvement: Efficient iteration and search in HashForLabels and HashWithoutLabels. #5707
  - [ENHANCEMENT] Optimize queries using regexp for set lookups. tsdb#602
  - [BUGFIX] prometheus_tsdb_compactions_failed_total is now incremented on any compaction failure. tsdb#613
  - [BUGFIX] PromQL: Correctly display {**name**="a"}.
- [#1338](https://github.com/thanos-io/thanos/pull/1338) Thanos Query still warns on store API duplicate, but allows a single one from duplicated set. This is gracefully warn about the problematic logic and not disrupt immediately.
- [#1385](https://github.com/thanos-io/thanos/pull/1385) Thanos Compact exposes flag to disable downsampling `downsampling.disable`.

### Fixed

- [#1327](https://github.com/thanos-io/thanos/pull/1327) Thanos Query `/series` API end-point now properly returns an empty array just like Prometheus if there are no results
- [#1302](https://github.com/thanos-io/thanos/pull/1302) Thanos now efficiently reuses HTTP keep-alive connections
- [#1371](https://github.com/thanos-io/thanos/pull/1371) Thanos Receive fixed race condition in hashring
- [#1430](https://github.com/thanos-io/thanos/pull/1430) Thanos fixed value of GOMAXPROCS inside container.
- [#1410](https://github.com/thanos-io/thanos/pull/1410) Fix for CVE-2019-10215

### Deprecated

- [#1458](https://github.com/thanos-io/thanos/pull/1458) Thanos Query and Receive now use common instrumentation middleware. As as result, for sake of `http_requests_total` and `http_request_duration_seconds_bucket`; Thanos Query no longer exposes `thanos_query_api_instant_query_duration_seconds`, `thanos_query_api_range_query_duration_second` metrics and Thanos Receive no longer exposes `thanos_http_request_duration_seconds`, `thanos_http_requests_total`, `thanos_http_response_size_bytes`.
- [#1423](https://github.com/thanos-io/thanos/pull/1423) Thanos Bench deprecated.

## [v0.6.0](https://github.com/thanos-io/thanos/releases/tag/v0.6.0) - 2019.07.18

### Added

- [#1097](https://github.com/thanos-io/thanos/pull/1097) Added `thanos check rules` linter for Thanos rule rules files.

- [#1253](https://github.com/thanos-io/thanos/pull/1253) Add support for specifying a maximum amount of retries when using Azure Blob storage (default: no retries).

- [#1244](https://github.com/thanos-io/thanos/pull/1244) Thanos Compact now exposes new metrics `thanos_compact_downsample_total` and `thanos_compact_downsample_failures_total` which are useful to catch when errors happen

- [#1260](https://github.com/thanos-io/thanos/pull/1260) Thanos Query/Rule now exposes metrics `thanos_querier_store_apis_dns_provider_results` and `thanos_ruler_query_apis_dns_provider_results` which tell how many addresses were configured and how many were actually discovered respectively

- [#1248](https://github.com/thanos-io/thanos/pull/1248) Add a web UI to show the state of remote storage.

- [#1217](https://github.com/thanos-io/thanos/pull/1217) Thanos Receive gained basic hashring support

- [#1262](https://github.com/thanos-io/thanos/pull/1262) Thanos Receive got a new metric `thanos_http_requests_total` which shows how many requests were handled by it

- [#1243](https://github.com/thanos-io/thanos/pull/1243) Thanos Receive got an ability to forward time series data between nodes. Now you can pass the hashring configuration via `--receive.hashrings-file`; the refresh interval `--receive.hashrings-file-refresh-interval`; the name of the local node's name `--receive.local-endpoint`; and finally the header's name which is used to determine the tenant `--receive.tenant-header`.

- [#1147](https://github.com/thanos-io/thanos/pull/1147) Support for the Jaeger tracer has been added!

*breaking* New common flags were added for configuring tracing: `--tracing.config-file` and `--tracing.config`. You can either pass a file to Thanos with the tracing configuration or pass it in the command line itself. Old `--gcloudtrace.*` flags were removed :warning:

To migrate over the old `--gcloudtrace.*` configuration, your tracing configuration should look like this:

```yaml
---
type: STACKDRIVER
config:
  - service_name: "foo"
    project_id: "123"
    sample_factor: 123
```

The other `type` you can use is `JAEGER` now. The `config` keys and values are Jaeger specific and you can find all of the information [here](https://github.com/jaegertracing/jaeger-client-go#environment-variables).

### Changed

- [#1284](https://github.com/thanos-io/thanos/pull/1284) Add support for multiple label-sets in Info gRPC service. This deprecates the single `Labels` slice of the `InfoResponse`, in a future release backward compatible handling for the single set of Labels will be removed. Upgrading to v0.6.0 or higher is advised. *breaking* If you run have duplicate queries in your Querier configuration with hierarchical federation of multiple Queries this PR makes Thanos Querier to detect this case and block all duplicates. Refer to 0.6.1 which at least allows for single replica to work.

- [#1314](https://github.com/thanos-io/thanos/pull/1314) Removes `http_request_duration_microseconds` (Summary) and adds `http_request_duration_seconds` (Histogram) from http server instrumentation used in Thanos APIs and UIs.

- [#1287](https://github.com/thanos-io/thanos/pull/1287) Sidecar now waits on Prometheus' external labels before starting the uploading process

- [#1261](https://github.com/thanos-io/thanos/pull/1261) Thanos Receive now exposes metrics `thanos_http_request_duration_seconds` and `thanos_http_response_size_bytes` properly of each handler

- [#1274](https://github.com/thanos-io/thanos/pull/1274) Iteration limit has been lifted from the LRU cache so there should be no more spam of error messages as they were harmless

- [#1321](https://github.com/thanos-io/thanos/pull/1321) Thanos Query now fails early on a query which only uses external labels - this improves clarity in certain situations

### Fixed

- [#1227](https://github.com/thanos-io/thanos/pull/1227) Some context handling issues were fixed in Thanos Compact; some unnecessary memory allocations were removed in the hot path of Thanos Store.

- [#1183](https://github.com/thanos-io/thanos/pull/1183) Compactor now correctly propagates retriable/haltable errors which means that it will not unnecessarily restart if such an error occurs

- [#1231](https://github.com/thanos-io/thanos/pull/1231) Receive now correctly handles SIGINT and closes without deadlocking

- [#1278](https://github.com/thanos-io/thanos/pull/1278) Fixed inflated values problem with `sum()` on Thanos Query

- [#1280](https://github.com/thanos-io/thanos/pull/1280) Fixed a problem with concurrent writes to a `map` in Thanos Query while rendering the UI

- [#1311](https://github.com/thanos-io/thanos/pull/1311) Fixed occasional panics in Compact and Store when using Azure Blob cloud storage caused by lack of error checking in client library.

- [#1322](https://github.com/thanos-io/thanos/pull/1322) Removed duplicated closing of the gRPC listener - this gets rid of harmless messages like `store gRPC listener: close tcp 0.0.0.0:10901: use of closed network connection` when those programs are being closed

### Deprecated

- [#1216](https://github.com/thanos-io/thanos/pull/1216) the old "Command-line flags" has been removed from Thanos Query UI since it was not populated and because we are striving for consistency

## [v0.5.0](https://github.com/thanos-io/thanos/releases/tag/v0.5.0) - 2019.06.05

TL;DR: Store LRU cache is no longer leaking, Upgraded Thanos UI to Prometheus 2.9, Fixed auto-downsampling, Moved to Go 1.12.5 and more.

This version moved tarballs to Golang 1.12.5 from 1.11 as well, so same warning applies if you use `container_memory_usage_bytes` from cadvisor. Use `container_memory_working_set_bytes` instead.

*breaking* As announced couple of times this release also removes gossip with all configuration flags (`--cluster.*`).

### Fixed

- [#1142](https://github.com/thanos-io/thanos/pull/1142) fixed major leak on store LRU cache for index items (postings and series).
- [#1163](https://github.com/thanos-io/thanos/pull/1163) sidecar is no longer blocking for custom Prometheus versions/builds. It only checks if flags return non 404, then it performs optional checks.
- [#1146](https://github.com/thanos-io/thanos/pull/1146) store/bucket: make getFor() work with interleaved resolutions.
- [#1157](https://github.com/thanos-io/thanos/pull/1157) querier correctly handles duplicated stores when some store changes external labels in place.

### Added

- [#1094](https://github.com/thanos-io/thanos/pull/1094) Allow configuring the response header timeout for the S3 client.

### Changed

- [#1118](https://github.com/thanos-io/thanos/pull/1118) *breaking* swift: Added support for cross-domain authentication by introducing `userDomainID`, `userDomainName`, `projectDomainID`, `projectDomainName`. The outdated terms `tenantID`, `tenantName` are deprecated and have been replaced by `projectID`, `projectName`.

- [#1066](https://github.com/thanos-io/thanos/pull/1066) Upgrade Thanos ui to Prometheus v2.9.1.

  Changes from the upstream:

  - query:
    - [ENHANCEMENT] Update moment.js and moment-timezone.js [PR #4679](https://github.com/prometheus/prometheus/pull/4679)
    - [ENHANCEMENT] Support to query elements by a specific time [PR #4764](https://github.com/prometheus/prometheus/pull/4764)
    - [ENHANCEMENT] Update to Bootstrap 4.1.3 [PR #5192](https://github.com/prometheus/prometheus/pull/5192)
    - [BUGFIX] Limit number of merics in prometheus UI [PR #5139](https://github.com/prometheus/prometheus/pull/5139)
    - [BUGFIX] Web interface Quality of Life improvements [PR #5201](https://github.com/prometheus/prometheus/pull/5201)
  - rule:
    - [ENHANCEMENT] Improve rule views by wrapping lines [PR #4702](https://github.com/prometheus/prometheus/pull/4702)
    - [ENHANCEMENT] Show rule evaluation errors on rules page [PR #4457](https://github.com/prometheus/prometheus/pull/4457)

- [#1156](https://github.com/thanos-io/thanos/pull/1156) Moved CI and docker multistage to Golang 1.12.5 for latest mem alloc improvements.
- [#1103](https://github.com/thanos-io/thanos/pull/1103) Updated go-cos deps. (COS bucket client).
- [#1149](https://github.com/thanos-io/thanos/pull/1149) Updated google Golang API deps (GCS bucket client).
- [#1190](https://github.com/thanos-io/thanos/pull/1190) Updated minio deps (S3 bucket client). This fixes minio retries.

- [#1133](https://github.com/thanos-io/thanos/pull/1133) Use prometheus v2.9.2, common v0.4.0 & tsdb v0.8.0.

  Changes from the upstreams:

  - store gateway:
    - [ENHANCEMENT] Fast path for EmptyPostings cases in Merge, Intersect and Without.
  - store gateway & compactor:
    - [BUGFIX] Fix fd and vm_area leak on error path in chunks.NewDirReader.
    - [BUGFIX] Fix fd and vm_area leak on error path in index.NewFileReader.
  - query:
    - [BUGFIX] Make sure subquery range is taken into account for selection #5467
    - [ENHANCEMENT] Check for cancellation on every step of a range evaluation. #5131
    - [BUGFIX] Exponentiation operator to drop metric name in result of operation. #5329
    - [BUGFIX] Fix output sample values for scalar-to-vector comparison operations. #5454
  - rule:
    - [BUGFIX] Reload rules: copy state on both name and labels. #5368

## Deprecated

- [#1008](https://github.com/thanos-io/thanos/pull/1008) *breaking* Removed Gossip implementation. All `--cluster.*` flags removed and Thanos will error out if any is provided.

## [v0.4.0](https://github.com/thanos-io/thanos/releases/tag/v0.4.0) - 2019.05.3

:warning: **IMPORTANT** :warning: This is the last release that supports gossip. From Thanos v0.5.0, gossip will be completely removed.

This release also disables gossip mode by default for all components. See [this](docs/proposals-done/201809-gossip-removal.md) for more details.

:warning: This release moves Thanos docker images (NOT artifacts by accident) to Golang 1.12. This release includes change in GC's memory release which gives following effect:

> On Linux, the runtime now uses MADV_FREE to release unused memory. This is more efficient but may result in higher reported RSS. The kernel will reclaim the unused data when it is needed. To revert to the Go 1.11 behavior (MADV_DONTNEED), set the environment variable GODEBUG=madvdontneed=1.

If you want to see exact memory allocation of Thanos process:

- Use `go_memstats_heap_alloc_bytes` metric exposed by Golang or `container_memory_working_set_bytes` exposed by cadvisor.
- Add `GODEBUG=madvdontneed=1` before running Thanos binary to revert to memory releasing to pre 1.12 logic.

Using cadvisor `container_memory_usage_bytes` metric could be misleading e.g: https://github.com/google/cadvisor/issues/2242

### Added

- [thanos.io](https://thanos.io) website & automation :tada:
- [#1053](https://github.com/thanos-io/thanos/pull/1053) compactor: Compactor & store gateway now handles incomplete uploads gracefully. Added hard limit on how long block upload can take (30m).
- [#811](https://github.com/thanos-io/thanos/pull/811) Remote write receiver component :heart: :heart: thanks to RedHat (@brancz) contribution.
- [#910](https://github.com/thanos-io/thanos/pull/910) Query's stores UI page is now sorted by type and old DNS or File SD stores are removed after 5 minutes (configurable via the new `--store.unhealthy-timeout=5m` flag).
- [#905](https://github.com/thanos-io/thanos/pull/905) Thanos support for Query API: /api/v1/labels. Notice that the API was added in Prometheus v2.6.
- [#798](https://github.com/thanos-io/thanos/pull/798) Ability to limit the maximum number of concurrent request to Series() calls in Thanos Store and the maximum amount of samples we handle.
- [#1060](https://github.com/thanos-io/thanos/pull/1060) Allow specifying region attribute in S3 storage configuration

:warning: **WARNING** :warning: #798 adds a new default limit to Thanos Store: `--store.grpc.series-max-concurrency`. Most likely you will want to make it the same as `--query.max-concurrent` on Thanos Query.

New options:

New Store flags:

```
* `--store.grpc.series-sample-limit` limits the amount of samples that might be retrieved on a single Series() call. By default it is 0. Consider enabling it by setting it to more than 0 if you are running on limited resources.
* `--store.grpc.series-max-concurrency` limits the number of concurrent Series() calls in Thanos Store. By default it is 20. Considering making it lower or bigger depending on the scale of your deployment.
```

New Store metrics:

```
* `thanos_bucket_store_queries_dropped_total` shows how many queries were dropped due to the samples limit;
* `thanos_bucket_store_queries_concurrent_max` is a constant metric which shows how many Series() calls can concurrently be executed by Thanos Store;
* `thanos_bucket_store_queries_in_flight` shows how many queries are currently "in flight" i.e. they are being executed;
* `thanos_bucket_store_gate_duration_seconds` shows how many seconds it took for queries to pass through the gate in both cases - when that fails and when it does not.
```

New Store tracing span: \* `store_query_gate_ismyturn` shows how long it took for a query to pass (or not) through the gate.

- [#1016](https://github.com/thanos-io/thanos/pull/1016) Added option for another DNS resolver (miekg/dns client). Note that this is required to have SRV resolution working on [Golang 1.11+ with KubeDNS below v1.14](https://github.com/golang/go/issues/27546)

  New Querier and Ruler flag: `-- store.sd-dns-resolver` which allows to specify resolver to use. Either `golang` or `miekgdns`

- [#986](https://github.com/thanos-io/thanos/pull/986) Allow to save some startup & sync time in store gateway as it is no longer needed to compute index-cache from block index on its own for larger blocks. The store Gateway still can do it, but it first checks bucket if there is index-cached uploaded already. In the same time, compactor precomputes the index cache file on every compaction.

  New Compactor flag: `--index.generate-missing-cache-file` was added to allow quicker addition of index cache files. If enabled it precomputes missing files on compactor startup. Note that it will take time and it's only one-off step per bucket.

- [#887](https://github.com/thanos-io/thanos/pull/887) Compact: Added new `--block-sync-concurrency` flag, which allows you to configure number of goroutines to use when syncing block metadata from object storage.
- [#928](https://github.com/thanos-io/thanos/pull/928) Query: Added `--store.response-timeout` flag. If a Store doesn't send any data in this specified duration then a Store will be ignored and partial data will be returned if it's enabled. 0 disables timeout.
- [#893](https://github.com/thanos-io/thanos/pull/893) S3 storage backend has graduated to `stable` maturity level.
- [#936](https://github.com/thanos-io/thanos/pull/936) Azure storage backend has graduated to `stable` maturity level.
- [#937](https://github.com/thanos-io/thanos/pull/937) S3: added trace functionality. You can add `trace.enable: true` to enable the minio client's verbose logging.
- [#953](https://github.com/thanos-io/thanos/pull/953) Compact: now has a hidden flag `--debug.accept-malformed-index`. Compaction index verification will ignore out of order label names.
- [#963](https://github.com/thanos-io/thanos/pull/963) GCS: added possibility to inline ServiceAccount into GCS config.
- [#1010](https://github.com/thanos-io/thanos/pull/1010) Compact: added new flag `--compact.concurrency`. Number of goroutines to use when compacting groups.
- [#1028](https://github.com/thanos-io/thanos/pull/1028) Query: added `--query.default-evaluation-interval`, which sets default evaluation interval for sub queries.
- [#980](https://github.com/thanos-io/thanos/pull/980) Ability to override Azure storage endpoint for other regions (China)
- [#1021](https://github.com/thanos-io/thanos/pull/1021) Query API `series` now supports POST method.
- [#939](https://github.com/thanos-io/thanos/pull/939) Query API `query_range` now supports POST method.

### Changed

- [#970](https://github.com/thanos-io/thanos/pull/970) Deprecated `partial_response_disabled` proto field. Added `partial_response_strategy` instead. Both in gRPC and Query API. No `PartialResponseStrategy` field for `RuleGroups` by default means `abort` strategy (old PartialResponse disabled) as this is recommended option for Rules and alerts.

  Metrics:

  - Added `thanos_rule_evaluation_with_warnings_total` to Ruler.
  - DNS `thanos_ruler_query_apis*` are now `thanos_ruler_query_apis_*` for consistency.
  - DNS `thanos_querier_store_apis*` are now `thanos_querier_store_apis__*` for consistency.
  - Query Gate `thanos_bucket_store_series*` are now `thanos_bucket_store_series_*` for consistency.
  - Most of thanos ruler metris related to rule manager has `strategy` label.

  Ruler tracing spans:

  - `/rule_instant_query HTTP[client]` is now `/rule_instant_query_part_resp_abort HTTP[client]"` if request is for abort strategy.

- [#1009](https://github.com/thanos-io/thanos/pull/1009): Upgraded Prometheus (~v2.7.0-rc.0 to v2.8.1) and TSDB (`v0.4.0` to `v0.6.1`) deps.

  Changes that affects Thanos:

  - query:
    - [ENHANCEMENT] In histogram_quantile merge buckets with equivalent le values. #5158.
    - [ENHANCEMENT] Show list of offending labels in the error message in many-to-many scenarios. #5189
    - [BUGFIX] Fix panic when aggregator param is not a literal. #5290
  - ruler:
    - [ENHANCEMENT] Reduce time that Alertmanagers are in flux when reloaded. #5126
    - [BUGFIX] prometheus_rule_group_last_evaluation_timestamp_seconds is now a unix timestamp. #5186
    - [BUGFIX] prometheus_rule_group_last_duration_seconds now reports seconds instead of nanoseconds. Fixes our [issue #1027](https://github.com/thanos-io/thanos/issues/1027)
    - [BUGFIX] Fix sorting of rule groups. #5260
  - store: [ENHANCEMENT] Fast path for EmptyPostings cases in Merge, Intersect and Without.
  - tooling: [FEATURE] New dump command to tsdb tool to dump all samples.
  - compactor:
    - [ENHANCEMENT] When closing the db any running compaction will be cancelled so it doesn't block.
    - [CHANGE] *breaking* Renamed flag `--sync-delay` to `--consistency-delay` [#1053](https://github.com/thanos-io/thanos/pull/1053)

  For ruler essentially whole TSDB CHANGELOG applies between v0.4.0-v0.6.1: https://github.com/prometheus/tsdb/blob/master/CHANGELOG.md

  Note that this was added on TSDB and Prometheus: [FEATURE] Time-ovelapping blocks are now allowed. #370 Whoever due to nature of Thanos compaction (distributed systems), for safety reason this is disabled for Thanos compactor for now.

- [#868](https://github.com/thanos-io/thanos/pull/868) Go has been updated to 1.12.
- [#1055](https://github.com/thanos-io/thanos/pull/1055) Gossip flags are now disabled by default and deprecated.
- [#964](https://github.com/thanos-io/thanos/pull/964) repair: Repair process now sorts the series and labels within block.
- [#1073](https://github.com/thanos-io/thanos/pull/1073) Store: index cache for requests. It now calculates the size properly (includes slice header), has anti-deadlock safeguard and reports more metrics.

### Fixed

- [#921](https://github.com/thanos-io/thanos/pull/921) `thanos_objstore_bucket_last_successful_upload_time` now does not appear when no blocks have been uploaded so far.
- [#966](https://github.com/thanos-io/thanos/pull/966) Bucket: verify no longer warns about overlapping blocks, that overlap `0s`
- [#848](https://github.com/thanos-io/thanos/pull/848) Compact: now correctly works with time series with duplicate labels.
- [#894](https://github.com/thanos-io/thanos/pull/894) Thanos Rule: UI now correctly shows evaluation time.
- [#865](https://github.com/thanos-io/thanos/pull/865) Query: now properly parses DNS SRV Service Discovery.
- [#889](https://github.com/thanos-io/thanos/pull/889) Store: added safeguard against merging posting groups segfault
- [#941](https://github.com/thanos-io/thanos/pull/941) Sidecar: added better handling of intermediate restarts.
- [#933](https://github.com/thanos-io/thanos/pull/933) Query: Fixed 30 seconds lag of adding new store to query.
- [#962](https://github.com/thanos-io/thanos/pull/962) Sidecar: Make config reloader file writes atomic.
- [#982](https://github.com/thanos-io/thanos/pull/982) Query: now advertises Min & Max Time accordingly to the nodes.
- [#1041](https://github.com/thanos-io/thanos/issues/1038) Ruler is now able to return long time range queries.
- [#904](https://github.com/thanos-io/thanos/pull/904) Compact: Skip compaction for blocks with no samples.
- [#1070](https://github.com/thanos-io/thanos/pull/1070) Downsampling works back again. Deferred closer errors are now properly captured.

## [v0.3.2](https://github.com/thanos-io/thanos/releases/tag/v0.3.2) - 2019.03.04

### Added

- [#851](https://github.com/thanos-io/thanos/pull/851) New read API endpoint for api/v1/rules and api/v1/alerts.
- [#873](https://github.com/thanos-io/thanos/pull/873) Store: fix set index cache LRU

:warning: **WARNING** :warning: #873 fix fixes actual handling of `index-cache-size`. Handling of limit for this cache was broken so it was unbounded all the time. From this release actual value matters and is extremely low by default. To "revert" the old behaviour (no boundary), use a large enough value.

### Fixed

- [#833](https://github.com/thanos-io/thanos/issues/833) Store Gateway matcher regression for intersecting with empty posting.
- [#867](https://github.com/thanos-io/thanos/pull/867) Fixed race condition in sidecare between reloader and shipper.

## [v0.3.1](https://github.com/thanos-io/thanos/releases/tag/v0.3.1) - 2019.02.18

### Fixed

- [#829](https://github.com/thanos-io/thanos/issues/829) Store Gateway crashing due to `slice bounds out of range`.
- [#834](https://github.com/thanos-io/thanos/issues/834) Store Gateway matcher regression for `<>` `!=`.

## [v0.3.0](https://github.com/thanos-io/thanos/releases/tag/v0.3.0) - 2019.02.08

### Added

- Support for gzip compressed configuration files before envvar substitution for reloader package.
- `bucket inspect` command for better insights on blocks in object storage.
- Support for [Tencent COS](docs/storage.md#tencent-cos) object storage.
- Partial Response disable option for StoreAPI and QueryAPI.
- Partial Response disable button on Thanos UI
- We have initial docs for goDoc documentation!
- Flags for Querier and Ruler UIs: `--web.route-prefix`, `--web.external-prefix`, `--web.prefix-header`. Details [here](docs/components/query.md#expose-ui-on-a-sub-path)

### Fixed

- [#649](https://github.com/thanos-io/thanos/issues/649) - Fixed store label values api to add also external label values.
- [#396](https://github.com/thanos-io/thanos/issues/396) - Fixed sidecar logic for proxying series that has more than 2^16 samples from Prometheus.
- [#732](https://github.com/thanos-io/thanos/pull/732) - Fixed S3 authentication sequence. You can see new sequence enumerated [here](https://github.com/thanos-io/thanos/blob/master/docs/storage.md#aws-s3-configuration)
- [#745](https://github.com/thanos-io/thanos/pull/745) - Fixed race conditions and edge cases for Thanos Querier fanout logic.
- [#651](https://github.com/thanos-io/thanos/issues/651) - Fixed index cache when asked buffer size is bigger than cache max size.

### Changed

- [#529](https://github.com/thanos-io/thanos/pull/529) Massive improvement for compactor. Downsampling memory consumption was reduce to only store labels and single chunks per each series.
- Qurerier UI: Store page now shows the store APIs per component type.
- Prometheus and TSDB deps are now up to date with ~2.7.0 Prometheus version. Lot's of things has changed. See details [here #704](https://github.com/thanos-io/thanos/pull/704) Known changes that affects us:
  - prometheus/prometheus/discovery/file
    - [ENHANCEMENT] Discovery: Improve performance of previously slow updates of changes of targets. #4526
    - [BUGFIX] Wait for service discovery to stop before exiting #4508 ??
  - prometheus/prometheus/promql:
    - **[ENHANCEMENT] Subqueries support. #4831**
    - [BUGFIX] PromQL: Fix a goroutine leak in the lexer/parser. #4858
    - [BUGFIX] Change max/min over_time to handle NaNs properly. #438
    - [BUGFIX] Check label name for `count_values` PromQL function. #4585
    - [BUGFIX] Ensure that vectors and matrices do not contain identical label-sets. #4589
    - [ENHANCEMENT] Optimize PromQL aggregations #4248
    - [BUGFIX] Only add LookbackDelta to vector selectors #4399
    - [BUGFIX] Reduce floating point errors in stddev and related functions #4533
  - prometheus/prometheus/rules:
    - New metrics exposed! (prometheus evaluation!)
    - [ENHANCEMENT] Rules: Error out at load time for invalid templates, rather than at evaluation time. #4537
  - prometheus/tsdb/index: Index reader optimizations.
- Thanos store gateway flag for sync concurrency (`block-sync-concurrency` with `20` default, so no change by default)
- S3 provider:
  - Added `put_user_metadata` option to config.
  - Added `insecure_skip_verify` option to config.

### Deprecated

- Tests against Prometheus below v2.2.1. This does not mean *lack* of support for those. Only that we don't tests the compatibility anymore. See [#758](https://github.com/thanos-io/thanos/issues/758) for details.

## [v0.2.1](https://github.com/thanos-io/thanos/releases/tag/v0.2.1) - 2018.12.27

### Added

- Relabel drop for Thanos Ruler to enable replica label drop and alert deduplication on AM side.
- Query: Stores UI page available at `/stores`.

![](docs/img/query_ui_stores.png)

### Fixed

- Thanos Rule Alertmanager DNS SD bug.
- DNS SD bug when having SRV results with different ports.
- Move handling of HA alertmanagers to be the same as Prometheus.
- Azure iteration implementation flaw.

## [v0.2.0](https://github.com/thanos-io/thanos/releases/tag/v0.2.0) - 2018.12.10

Next Thanos release adding support to new discovery method, gRPC mTLS and two new object store providers (Swift and Azure).

Note lots of necessary breaking changes in flags that relates to bucket configuration.

### Deprecated

- *breaking*: Removed all bucket specific flags as we moved to config files:
  - --gcs-bucket=\<bucket\>
  - --s3.bucket=\<bucket\>
  - --s3.endpoint=\<api-url\>
  - --s3.access-key=\<key\>
  - --s3.insecure
  - --s3.signature-version2
  - --s3.encrypt-sse
  - --gcs-backup-bucket=\<bucket\>
  - --s3-backup-bucket=\<bucket\>
- *breaking*: Removed support of those environment variables for bucket:
  - S3_BUCKET
  - S3_ENDPOINT
  - S3_ACCESS_KEY
  - S3_INSECURE
  - S3_SIGNATURE_VERSION2
- *breaking*: Removed provider specific bucket metrics e.g `thanos_objstore_gcs_bucket_operations_total` in favor of of generic bucket operation metrics.

### Changed

- *breaking*: Added `thanos_` prefix to memberlist (gossip) metrics. Make sure to update your dashboards and rules.
- S3 provider:
  - Set `"X-Amz-Acl": "bucket-owner-full-control"` metadata for s3 upload operation.

### Added

- Support for heterogeneous secure gRPC on StoreAPI.
- Handling of scalar result in rule node evaluating rules.
- Flag `--objstore.config-file` to reference to the bucket configuration file in yaml format. Detailed information can be found in document [storage](docs/storage.md).
- File service discovery for StoreAPIs:
- In `thanos rule`, static configuration of query nodes via `--query`
- In `thanos rule`, file based discovery of query nodes using `--query.file-sd-config.files`
- In `thanos query`, file based discovery of store nodes using `--store.file-sd-config.files`
- `/-/healthy` endpoint to Querier.
- DNS service discovery to static and file based configurations using the `dns+` and `dnssrv+` prefixes for the respective lookup. Details [here](docs/service-discovery.md)
- `--cluster.disable` flag to disable gossip functionality completely.
- Hidden flag to configure max compaction level.
- Azure Storage.
- OpenStack Swift support.
- Thanos Ruler `thanos_rule_loaded_rules` metric.
- Option for JSON logger format.

### Fixed

- Issue whereby the Proxy Store could end up in a deadlock if there were more than 9 stores being queried and all returned an error.
- Ruler tracing causing panics.
- GatherIndexStats panics on duplicated chunks check.
- Clean up of old compact blocks on compact restart.
- Sidecar too frequent Prometheus reload.
- `thanos_compactor_retries_total` metric not being registered.

## [v0.1.0](https://github.com/thanos-io/thanos/releases/tag/v0.1.0) - 2018.09.14

Initial version to have a stable reference before [gossip protocol removal](docs/proposals-done/201809-gossip-removal.md).

### Added

- Gossip layer for all components.
- StoreAPI gRPC proto.
- TSDB block upload logic for Sidecar.
- StoreAPI logic for Sidecar.
- Config and rule reloader logic for Sidecar.
- On-the fly result merge and deduplication logic for Querier.
- Custom Thanos UI (based mainly on Prometheus UI) for Querier.
- Optimized object storage fetch logic for Store.
- Index cache and chunk pool for Store for better memory usage.
- Stable support for Google Cloud Storage object storage.
- StoreAPI logic for Querier to support Thanos federation (experimental).
- Support for S3 minio-based AWS object storage (experimental).
- Compaction logic of blocks from multiple sources for Compactor.
- Optional Compaction fixed retention.
- Optional downsampling logic for Compactor (experimental).
- Rule (including alerts) evaluation logic for Ruler.
- Rule UI with hot rules reload.
- StoreAPI logic for Ruler.
- Basic metric orchestration for all components.
- Verify commands with potential fixes (experimental).
- Compact / Downsample offline commands.
- Bucket commands.
- Downsampling support for UI.
- Grafana dashboards for Thanos components.<|MERGE_RESOLUTION|>--- conflicted
+++ resolved
@@ -8,7 +8,17 @@
 
 We use *breaking :warning:* to mark changes that are not backward compatible (relates only to v0.y.z releases.)
 
-<<<<<<< HEAD
+## Unreleased
+
+### Added
+
+### Changed
+
+### Removed
+
+### Fixed
+
+
 ### [v0.39.1](https://github.com/thanos-io/thanos/tree/release-0.39) - 2025 07 01
 
 Fixes a memory leak issue on query-frontend. The bug only affects v0.39.0.
@@ -18,20 +28,7 @@
 - [#8349](https://github.com/thanos-io/thanos/pull/8349) Query-Frontend: properly clean up resources
 - [#8338](https://github.com/thanos-io/thanos/pull/8338) Query-Frontend: use original roundtripper + close immediately
 
-### [v0.39.0](https://github.com/thanos-io/thanos/tree/release-0.39) - 2025 06 25
-=======
-## Unreleased
-
-### Added
-
-### Changed
-
-### Removed
-
-### Fixed
-
 ## [v0.39.0](https://github.com/thanos-io/thanos/tree/release-0.39) - 2025 06 25
->>>>>>> 35309514
 
 In short: there are a bunch of fixes and small improvements. The shining items in this release are memory usage improvements in Thanos Query and shuffle sharding support in Thanos Receiver. Information about shuffle sharding support is available in the documentation. Thank you to all contributors!
 
