--- conflicted
+++ resolved
@@ -169,11 +169,7 @@
 ### Step1: Sidecar
 
 ```
-<<<<<<< HEAD
-docker run -it --rm quay.io/thanos/thanos:v0.23.0 --help
-=======
 docker run -it --rm quay.io/thanos/thanos:v0.23.1 --help
->>>>>>> 0aa21c36
 ```{{execute}}
 
 
@@ -184,11 +180,7 @@
     -v ${CURR_DIR}/prom-eu1-replica0-config.yaml:/etc/prometheus/prometheus.yml \
     --name prom-eu1-0-sidecar \
     -u root \
-<<<<<<< HEAD
-    quay.io/thanos/thanos:v0.23.0 \
-=======
-    quay.io/thanos/thanos:v0.23.1 \
->>>>>>> 0aa21c36
+    quay.io/thanos/thanos:v0.23.1 \
     sidecar \
     --http-address 0.0.0.0:19091 \
     --grpc-address 0.0.0.0:19191 \
@@ -203,11 +195,7 @@
     -v ${CURR_DIR}/prom-eu1-replica1-config.yaml:/etc/prometheus/prometheus.yml \
     --name prom-eu1-1-sidecar \
     -u root \
-<<<<<<< HEAD
-    quay.io/thanos/thanos:v0.23.0 \
-=======
-    quay.io/thanos/thanos:v0.23.1 \
->>>>>>> 0aa21c36
+    quay.io/thanos/thanos:v0.23.1 \
     sidecar \
     --http-address 0.0.0.0:19092 \
     --grpc-address 0.0.0.0:19192 \
@@ -222,11 +210,7 @@
     -v ${CURR_DIR}/prom-us1-replica0-config.yaml:/etc/prometheus/prometheus.yml \
     --name prom-us1-0-sidecar \
     -u root \
-<<<<<<< HEAD
-    quay.io/thanos/thanos:v0.23.0 \
-=======
-    quay.io/thanos/thanos:v0.23.1 \
->>>>>>> 0aa21c36
+    quay.io/thanos/thanos:v0.23.1 \
     sidecar \
     --http-address 0.0.0.0:19093 \
     --grpc-address 0.0.0.0:19193 \
@@ -239,11 +223,7 @@
 ```
 docker run -d --net=host --rm \
     --name querier \
-<<<<<<< HEAD
-    quay.io/thanos/thanos:v0.23.0 \
-=======
-    quay.io/thanos/thanos:v0.23.1 \
->>>>>>> 0aa21c36
+    quay.io/thanos/thanos:v0.23.1 \
     query \
     --http-address 0.0.0.0:9090 \
     --grpc-address 0.0.0.0:19190 \
